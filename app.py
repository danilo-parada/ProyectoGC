﻿from __future__ import annotations
import pandas as pd
import streamlit as st

from typing import List, Optional

from lib_common import (
    # setup / UI
    init_session_keys, read_any, style_table, header_ui, sanitize_df, safe_markdown,
    mapping_ui, apply_mapping, normalize_types,
    # data state
    get_df_norm, register_documents, reset_docs, reset_masters, reset_honorarios,
    reset_proveedores, reset_cuentas_especiales, load_honorarios,
    # masters
    load_cuentas_especiales, load_proveedores_prioritarios,
    # honorarios
    clean_estado_cuota, merge_honorarios_con_bancos,
    # resumen
    get_match_summary,
)

st.set_page_config(page_title="Carga de Data", layout="wide")
header_ui(
    "Carga de Data",
    current_page="Inicio",
    subtitle="Primero carga la Maestra de Cuentas de Banco y luego tus documentos.",
    nav_active="inicio",
)

# ---------------------------------------------------------------------
# Estado inicial
# ---------------------------------------------------------------------
init_session_keys()
ss = st.session_state

TAB_LABELS = [
    "1. Cuentas especiales",
    "2. Proveedores prioritarios",
    "3. Facturas",
    "4. Honorarios",
]

ss.setdefault("_active_tab", TAB_LABELS[0])


def _set_active_tab(label: str) -> None:
    """Persist the tab that should remain selected after a rerun."""

    if label in TAB_LABELS:
        ss["_active_tab"] = label


def _flash_and_rerun(level: str, message: str, *, tab: Optional[str] = None) -> None:
    """Persist a flash message and trigger UI refresh."""
    ss["_ui_flash"] = (level, message)
    if tab:
        _set_active_tab(tab)
    try:
        st.rerun()
    except AttributeError:
        st.experimental_rerun()


def _count_rows(obj) -> int:
    if isinstance(obj, pd.DataFrame):
        return len(obj)
    return 0


def _render_preview_table(
    df: Optional[pd.DataFrame],
    *,
    max_rows: int = 100,
    visible_rows: int = 12,
    drop_columns: Optional[List[str]] = None,
    integerize: bool = False,
) -> None:
    """Renderiza un fragmento de ``df`` con estilo profesional."""

    if not isinstance(df, pd.DataFrame) or df.empty:
        st.info("No hay datos para mostrar en esta vista previa.")
        return

    preview = sanitize_df(df.head(max_rows).copy())

    if drop_columns:
        to_drop = [col for col in drop_columns if col in preview.columns]
        if to_drop:
            preview = preview.drop(columns=to_drop)

    if integerize:
        numeric_cols = preview.select_dtypes(include=["number"]).columns
        for col in numeric_cols:
            series = pd.to_numeric(preview[col], errors="coerce")
            non_na = series.dropna()
            if not non_na.empty and (non_na % 1).abs().lt(1e-9).all():
                preview[col] = series.round().astype("Int64")
    table_styles = [
        {
            "selector": "table",
            "props": [
                ("border-collapse", "separate"),
                ("border-spacing", "0"),
            ],
        },
        {
            "selector": "thead",
            "props": [
                ("background", "linear-gradient(90deg, #1f3c88 0%, #2d77ff 100%)"),
                ("color", "#ffffff"),
            ],
        },
        {
            "selector": "thead th",
            "props": [
                ("padding", "16px 20px"),
                ("font-size", "0.95rem"),
                ("font-weight", "600"),
                ("border-bottom", "1px solid rgba(255, 255, 255, 0.3)"),
                ("letter-spacing", "0.01em"),
            ],
        },
        {
            "selector": "tbody td",
            "props": [
                ("padding", "12px 20px"),
                ("border-bottom", "1px solid #e3e9ff"),
                ("font-size", "0.94rem"),
                ("color", "#1b1f3b"),
            ],
        },
        {
            "selector": "tbody tr:nth-child(even)",
            "props": [("background-color", "#f6f8ff")],
        },
        {
            "selector": "tbody tr:hover",
            "props": [
                ("background-color", "#ecf2ff"),
                ("transition", "background-color 0.2s ease"),
            ],
        },
    ]

    styler = (
        preview.style.format(na_rep="—")
        .set_table_styles(table_styles, overwrite=False)
        .set_properties(**{"text-align": "left"})
    )

    if len(df) > max_rows:
        st.caption(f"Mostrando {max_rows:,} de {len(df):,} filas totales.")

    style_table(styler, visible_rows=visible_rows)


def _card_html(
    title: str,
    rows: int,
    ready: bool,
    hint: str,
    extras: Optional[List[str]] = None,
    actions: Optional[List[str]] = None,
) -> str:
    status = "Listo" if ready else "Pendiente"
    trend_class = "app-card__trend app-card__trend--success" if ready else "app-card__trend app-card__trend--warning"
    value = f"{rows:,}" if rows else "0"
    extras_html = "".join(extras) if extras else ""
    actions_html = "".join(actions) if actions else ""
    hint_html = (
        f'<p class="app-card__subtitle app-card__subtitle--muted">{hint}</p>' if hint else ""
    )
    return (
        '<div class="app-card">'
        f'{actions_html}'
        f'<div class="app-card__title">{title}</div>'
        f'<div class="app-card__value">{value}</div>'
        f'<div class="{trend_class}"><span>&bull; {status}</span></div>'
        f"{extras_html}"
        f"{hint_html}"
        '</div>'
    )

cta_rows = _count_rows(ss.get("df_ctaes_raw"))
prio_rows = _count_rows(ss.get("df_prio_raw"))
hon_rows = _count_rows(ss.get("honorarios"))
doc_rows = _count_rows(ss.get("df"))
if doc_rows > 0:
    ss["_facturas_count"] = doc_rows
else:
    doc_rows = ss.get("_facturas_count", 0)

def build_honorarios_summary(
    df_hon_enr: Optional[pd.DataFrame] = None,
    total_override: Optional[int] = None,
) -> dict[str, float]:
    """Calcula totales y porcentaje de match bancario para honorarios."""
    summary: dict[str, float] = {}
    if isinstance(df_hon_enr, pd.DataFrame) and not df_hon_enr.empty:
        columnas_match = [
            c for c in ["codigo_contable", "banco", "cuenta_corriente"] if c in df_hon_enr.columns
        ]
        matched = int(df_hon_enr[columnas_match].notna().all(axis=1).sum()) if columnas_match else 0
        total = len(df_hon_enr)
        pct = (matched / total * 100) if total else 0.0
        summary = {
            "total": total,
            "matched": matched,
            "pct": pct,
            "no_match": max(total - matched, 0),
        }
    if total_override is not None:
        total = int(total_override)
        matched = int(summary.get("matched", 0))
        pct = summary.get("pct")
        if total and pct is None:
            pct = matched / total * 100
        summary = {
            "total": total,
            "matched": matched,
            "pct": float(pct or 0.0),
            "no_match": max(total - matched, 0),
        }
    return summary


def build_facturas_summary(
    match_stats: Optional[dict],
    total_override: Optional[int] = None,
) -> dict[str, object]:
    """Resume porcentajes y cuentas para facturas normalizadas."""
    summary: dict[str, object] = {}
    if isinstance(match_stats, dict) and match_stats:
        cuenta = match_stats.get("cuenta_especial", {}) or {}
        prov = match_stats.get("prov_prioritario", {}) or {}
        summary = {
            "total": int(match_stats.get("total", 0)),
            "cuenta": {
                "si": int(cuenta.get("si", 0)),
                "no": int(cuenta.get("no", 0)),
                "pct_si": float(cuenta.get("pct_si", 0.0)),
            },
            "prov": {
                "si": int(prov.get("si", 0)),
                "no": int(prov.get("no", 0)),
                "pct_si": float(prov.get("pct_si", 0.0)),
            },
        }
    if total_override is not None:
        base = summary or {}
        base_total = int(total_override)
        summary = {
            "total": base_total,
            "cuenta": base.get("cuenta") or {"si": 0, "no": 0, "pct_si": 0.0},
            "prov": base.get("prov") or {"si": 0, "no": 0, "pct_si": 0.0},
        }
    return summary

hon_summary = ss.get("honorarios_summary")
hon_enr = ss.get("honorarios_enriquecido")
if isinstance(hon_enr, pd.DataFrame) and not hon_enr.empty:
    hon_summary = build_honorarios_summary(hon_enr)
    ss["honorarios_summary"] = hon_summary
elif hon_rows:
    if not hon_summary or int(hon_summary.get("total", 0)) != int(hon_rows):
        hon_summary = build_honorarios_summary(total_override=hon_rows)
        ss["honorarios_summary"] = hon_summary

fact_summary = ss.get("facturas_summary")
match_stats = None
if doc_rows > 0:
    try:
        match_stats = get_match_summary()
    except Exception:
        match_stats = None
    total_override = doc_rows or ss.get("_facturas_count", 0)
    new_summary = build_facturas_summary(match_stats, total_override=total_override)
    if new_summary:
        fact_summary = new_summary
        ss["facturas_summary"] = fact_summary
elif fact_summary is None and ss.get("_match_summary"):
    total_override = ss.get("_facturas_count", 0)
    fact_summary = build_facturas_summary(ss["_match_summary"], total_override=total_override)
    if fact_summary:
        ss["facturas_summary"] = fact_summary

hon_extras: list[str] = []
hon_hint = "Registros disponibles"
if hon_summary and hon_summary.get("total"):
    total_hon = int(hon_summary["total"])
    matched = int(hon_summary["matched"])
    no_match = int(hon_summary.get("no_match", max(total_hon - matched, 0)))
    pct = float(hon_summary["pct"])
    hon_extras = [
        '<div class="app-pill-group">'
        f'<div class="app-pill app-pill--active">Cuenta especial: {pct:.1f}%</div>'
        '</div>',
        '<div class="app-inline-stats">'
        f'<div class="app-inline-stats__item">Cuenta especial Si: {matched:,}</div>'
        f'<div class="app-inline-stats__item">No cuenta especial: {no_match:,}</div>'
        '</div>',
    ]
    hon_hint = "Indicadores cuenta especial para honorarios"
elif hon_rows > 0:
    hon_hint = "Registros listos para match bancario"

fact_extras: list[str] = []
fact_hint = "Registros de facturas activos"
if fact_summary and fact_summary.get("total"):
    cuenta = fact_summary.get("cuenta", {}) or {}
    prov = fact_summary.get("prov", {}) or {}
    cuenta_pct = float(cuenta.get("pct_si", 0.0))
    prov_pct = float(prov.get("pct_si", 0.0))
    fact_extras = [
        '<div class="app-pill-group">'
        f'<div class="app-pill app-pill--active">Cuenta especial: {cuenta_pct:.1f}%</div>'
        f'<div class="app-pill">Proveedor prioritario: {prov_pct:.1f}%</div>'
        '</div>',
        '<div class="app-inline-stats">'
        f'<div class="app-inline-stats__item">Cuenta especial Si: {int(cuenta.get("si", 0)):,}</div>'
        f'<div class="app-inline-stats__item">Prioritario Si: {int(prov.get("si", 0)):,}</div>'
        '</div>',
    ]
    fact_hint = "Indicadores de match actualizados"
elif doc_rows > 0:
    fact_hint = "Registros listos para match bancario/proveedores"

card_cta_html = _card_html("Cuentas especiales", cta_rows, cta_rows > 0, "Filas maestras cargadas")
card_prov_html = _card_html("Proveedores prioritarios", prio_rows, prio_rows > 0, "Filas prioritarias cargadas")
card_hon_html = _card_html("Honorarios", hon_rows, bool(hon_summary), hon_hint, extras=hon_extras)
card_fact_html = _card_html("Facturas normalizadas", doc_rows, bool(fact_summary), fact_hint, extras=fact_extras)

col_cta, col_prov, col_fact, col_hon = st.columns(4)

with col_cta:
    if st.button("Reset cuentas", key="card_reset_cta", use_container_width=True):
        reset_cuentas_especiales()
        _flash_and_rerun("warning", "Maestra de cuentas especiales eliminada.")
    safe_markdown(card_cta_html)

with col_prov:
    if st.button("Reset proveedores", key="card_reset_prov", use_container_width=True):
        reset_proveedores()
        _flash_and_rerun("warning", "Proveedores prioritarios eliminados.")
    safe_markdown(card_prov_html)

with col_fact:
    if st.button("Reset facturas", key="card_reset_fact", use_container_width=True):
        reset_docs()
        _flash_and_rerun("warning", "Facturas eliminadas de la sesion actual.")
    safe_markdown(card_fact_html)

with col_hon:
    if st.button("Reset honorarios", key="card_reset_hon", use_container_width=True):
        reset_honorarios()
        _flash_and_rerun("warning", "Honorarios eliminados de la sesion.")
    safe_markdown(card_hon_html)

flash_payload = ss.pop("_ui_flash", None)
if flash_payload:
    level, message = flash_payload
    notifier = getattr(st, level, st.info)
    notifier(message)

tab_cta, tab_prov, tab_fact, tab_hon = st.tabs(TAB_LABELS, default=ss.get("_active_tab"))

with tab_cta:
    st.markdown("#### 1. Maestra de cuentas (obligatorio)")
    safe_markdown(
        """
        <div class="app-note">
            Archivo requerido con columnas: <code>ano_proyecto</code>, <code>codigo_contable</code>,
            <code>proyecto</code>, <code>banco</code>, <code>cuenta_corriente</code>, <code>cuenta_contable</code>,
            <code>cuenta_cont_descripcion</code>, <code>sede_pago</code>.
        </div>
        """,
    )
    maestra_file = st.file_uploader(
        "Sube la maestra de cuentas (xlsx/csv)",
        type=["xlsx", "xls", "csv"],
        key="upload_ctaes",
    )
    if maestra_file is not None:
        _set_active_tab(TAB_LABELS[0])
        try:
            df_ctaes = read_any(maestra_file)
            load_cuentas_especiales(df_ctaes, col_codigo_contable="codigo_contable")
            ss["df_ctaes_raw"] = df_ctaes
            st.success(f"Maestra de cuentas cargada: {len(df_ctaes):,} filas.")
            if ss.get("df") is not None:
                df_new = normalize_types(ss["df"])
                register_documents(df_new, dedup=False)
                st.info("Se actualizo la marca de Cuenta Especial en la base cargada.")
        except Exception as e:
            st.error(f"No se pudo leer la maestra de cuentas: {e}")
    cta_preview_open = False
    if isinstance(ss.get("df_ctaes_raw"), pd.DataFrame):
        df_cta_preview = ss["df_ctaes_raw"]
        cta_preview_open = not df_cta_preview.empty
    with st.expander("Vista previa maestra (100 filas)", expanded=cta_preview_open):
        _render_preview_table(ss.get("df_ctaes_raw"))

with tab_prov:
    st.markdown("#### 2. Proveedores prioritarios (opcional)")
    safe_markdown(
        """
        <div class="app-note">
            Archivo con columna <code>codigo_proveedor</code> (puede incluir otros campos).
        </div>
        """,
    )
    prov_file = st.file_uploader(
        "Sube listado de proveedores prioritarios (xlsx/csv)",
        type=["xlsx", "xls", "csv"],
        key="upload_prio",
    )
    if prov_file is not None:
        _set_active_tab(TAB_LABELS[1])
        try:
            df_prov = read_any(prov_file)
            load_proveedores_prioritarios(df_prov, col_codigo="codigo_proveedor")
            ss["df_prio_raw"] = df_prov
            st.success(f"Prioritarios cargados: {len(df_prov):,} filas.")
            if ss.get("df") is not None:
                df_new = normalize_types(ss["df"])
                register_documents(df_new, dedup=False)
                st.info("Se actualizo la marca de Proveedor Prioritario en la base cargada.")
        except Exception as e:
            st.error(f"No se pudo leer el archivo de proveedores prioritarios: {e}")
    prio_preview_open = False
    if isinstance(ss.get("df_prio_raw"), pd.DataFrame):
        df_prio_preview = ss["df_prio_raw"]
        prio_preview_open = not df_prio_preview.empty
    with st.expander("Vista previa proveedores (100 filas)", expanded=prio_preview_open):
        _render_preview_table(ss.get("df_prio_raw"))

with tab_fact:
    st.markdown("#### 3. Facturas")
    safe_markdown(
        """
        <div class="app-note">
            Carga uno o varios archivos y luego mapea columnas para habilitar todos los tableros.
        </div>
        """,
    )

    files = st.file_uploader(
        "Sube facturas (xlsx/csv)",
        type=["xlsx", "xls", "csv"],
        accept_multiple_files=True,
        key="upload_docs",
    )

    if files:
        _set_active_tab(TAB_LABELS[2])
        try:
            df_list = [read_any(f) for f in files]
            df_raw = pd.concat(df_list, ignore_index=True)
            ss["df_raw"] = df_raw
            st.success(f"Facturas cargadas: {len(df_raw):,} filas en total.")

            col_map, ok = mapping_ui(df_raw.columns)
            ss["col_map"] = col_map

            dedup_flag = st.checkbox(
                "Evitar duplicados exactos (activa si subiste el mismo archivo)",
                value=False,
            )

            if st.button("Aplicar mapeo y normalizacion", type="primary"):
                _set_active_tab(TAB_LABELS[2])
                if not ok:
                    st.error("Falta asignar fac_fecha_factura en el mapeo. Corrige y vuelve a intentar.")
                else:
                    df_norm = apply_mapping(df_raw, col_map)
                    register_documents(df_norm, dedup=dedup_flag)
                    ss["_facturas_count"] = len(df_norm)
                    match_payload = None
                    try:
                        match_payload = get_match_summary()
                    except Exception:
                        match_payload = None
                    ss["facturas_summary"] = build_facturas_summary(
                        match_payload, total_override=len(df_norm)
                    )
                    _flash_and_rerun(
                        "success",
                        f"Base normalizada, deduplicada y con banderas de prioridad/cuenta especial ({len(df_norm):,} facturas).",
                        tab=TAB_LABELS[2],
                    )
        except Exception as e:
            st.error(f"Error durante la carga o normalizacion: {e}")

    raw_preview_open = False
    df_fact_raw = ss.get("df_raw")
    if isinstance(df_fact_raw, pd.DataFrame):
        raw_preview_open = not df_fact_raw.empty
    with st.expander("Facturas cargadas (vista previa 100 filas)", expanded=raw_preview_open):
        _render_preview_table(
            df_fact_raw,
<<<<<<< HEAD
=======
            drop_columns=["ap"],
>>>>>>> 8b8b5f83
            integerize=True,
        )

    fact_preview_open = False
    if isinstance(ss.get("df"), pd.DataFrame):
        df_fact_preview = ss["df"]
        fact_preview_open = not df_fact_preview.empty
    with st.expander("Base normalizada (vista previa 100 filas)", expanded=fact_preview_open):
        _render_preview_table(
            ss.get("df"),
<<<<<<< HEAD
=======
            drop_columns=["ap"],
>>>>>>> 8b8b5f83
            integerize=True,
        )

with tab_hon:
    st.markdown("#### 4. Honorarios (opcional)")
    safe_markdown(
        """
        <div class="app-note">
            Se descartan filas sin <code>estado_cuota</code> y se normalizan los campos clave antes de guardar.
        </div>
        """,
    )
    honorarios_file = st.file_uploader(
        "Sube archivo de honorarios (xlsx/csv)",
        type=["xlsx", "xls", "csv"],
        key="upload_honorarios",
    )

    hon_actual = ss.get("honorarios")
    if isinstance(hon_actual, pd.DataFrame) and not hon_actual.empty:
        st.caption(f"Honorarios cargados actualmente: {len(hon_actual):,} filas normalizadas.")

    if honorarios_file is not None:
        _set_active_tab(TAB_LABELS[3])
        try:
            df_hon_raw = read_any(honorarios_file)
            df_hon_norm = load_honorarios(df_hon_raw)
            if df_hon_norm is None or df_hon_norm.empty:
                st.warning("No se encontraron filas validas en el archivo de honorarios.")
            else:
                df_hon_clean = clean_estado_cuota(df_hon_raw)
                total_hon = len(df_hon_raw)
                valid_hon = len(df_hon_clean) if isinstance(df_hon_clean, pd.DataFrame) else len(df_hon_norm)
                dropped_hon = max(total_hon - valid_hon, 0)
                filename = getattr(honorarios_file, "name", "archivo")
                message = f"Honorarios cargados: {len(df_hon_norm):,} filas normalizadas desde {filename}."
                if dropped_hon:
                    message += f" Se descartaron {dropped_hon:,} filas sin estado_cuota valido."
                st.success(message)
                hon_actual = df_hon_norm
                ss["honorarios"] = df_hon_norm
                ss["honorarios_enriquecido"] = None
                ss["honorarios_summary"] = build_honorarios_summary(total_override=len(df_hon_norm))
        except Exception as e:
            st.error(f"No se pudo leer el archivo de honorarios: {e}")

    hon_actual = ss.get("honorarios")
    honorarios_cargados = isinstance(hon_actual, pd.DataFrame) and not getattr(hon_actual, "empty", True)
    ss["_honorarios_cargados"] = honorarios_cargados
    cuentas_cargadas = isinstance(ss.get("df_ctaes_raw"), pd.DataFrame) and not ss.get("df_ctaes_raw").empty
    hon_enriquecido = ss.get("honorarios_enriquecido")
    match_disponible = isinstance(hon_enriquecido, pd.DataFrame) and not getattr(hon_enriquecido, "empty", True)

    button_slot = st.empty()
    helper_slot = st.empty()

    match_hon_btn = False
    if not match_disponible:
        if honorarios_cargados:
            match_ready = cuentas_cargadas
            match_hon_btn = button_slot.button("Match con cuentas especiales", disabled=not match_ready)
            helper_slot.empty()
            if not cuentas_cargadas:
                helper_slot.caption("Necesitas cargar la maestra de cuentas para habilitar el match.")
        else:
            helper_slot.caption("Carga honorarios para habilitar el match con cuentas especiales.")
    else:
        button_slot.empty()
        helper_slot.empty()

    if match_hon_btn:
        df_hon = ss.get("honorarios")
        df_bancos = ss.get("df_ctaes_raw")
        if df_hon is None or (isinstance(df_hon, pd.DataFrame) and df_hon.empty):
            st.error("Carga honorarios antes de ejecutar el match.")
        elif df_bancos is None or (isinstance(df_bancos, pd.DataFrame) and df_bancos.empty):
            st.error("Debes cargar la maestra de cuentas especiales antes de cruzar honorarios.")
        else:
            try:
                df_hon_enr = merge_honorarios_con_bancos(df_hon, df_bancos)
                if df_hon_enr is None or df_hon_enr.empty:
                    ss["honorarios_enriquecido"] = None
                    st.warning("No se genero informacion enriquecida para honorarios.")
                else:
                    ss["honorarios_enriquecido"] = df_hon_enr
                    hon_enriquecido = df_hon_enr
                    hon_cols = set(df_hon.columns)
                    new_cols = [c for c in df_hon_enr.columns if c not in hon_cols]
                    match_col = next((c for c in ["codigo_contable", "banco", "cuenta_corriente", "sede_pago"] if c in new_cols), None)
                    if match_col:
                        matches = df_hon_enr[match_col].notna().sum()
                        ss["honorarios_summary"] = build_honorarios_summary(df_hon_enr)
                        message = f"Match completado: {matches:,} honorarios con datos bancarios de {len(df_hon_enr):,} filas."
                        _flash_and_rerun("success", message, tab=TAB_LABELS[3])
                    else:
                        st.warning("Match ejecutado pero no se detectaron columnas nuevas desde la maestra. Verifica la llave centro_costo_costeo / codigo_contable.")
            except Exception as e:
                st.error(f"No se pudo realizar el match con la maestra de bancos: {e}")

    hon_enriquecido = ss.get("honorarios_enriquecido")
    match_disponible = isinstance(hon_enriquecido, pd.DataFrame) and not getattr(hon_enriquecido, "empty", True)
    if match_disponible:
        ss["honorarios_summary"] = build_honorarios_summary(hon_enriquecido)
    elif not honorarios_cargados:
        ss["honorarios_summary"] = None

    hon_preview_open = False
    df_hon_norm = ss.get("honorarios")
    if isinstance(df_hon_norm, pd.DataFrame):
        hon_preview_open = not df_hon_norm.empty
    with st.expander("Honorarios normalizados (vista previa 100 filas)", expanded=hon_preview_open):
        _render_preview_table(ss.get("honorarios"))

safe_markdown('<div class="app-separator"></div>')

df = get_df_norm()
if df is None:
    df_cached = ss.get("df_cache")
    if isinstance(df_cached, pd.DataFrame) and not df_cached.empty:
        df = df_cached
        safe_markdown(
            """
            <div class="app-note">
                Mostrando el ultimo resumen calculado (sin cambios nuevos).
            </div>
            """,
        )
    else:
        safe_markdown(
            """
            <div class="app-note">
                Aun no hay base normalizada. Carga y mapea tus documentos para revisar el resumen.
            </div>
            """,
        )
        st.stop()
else:
    ss["df_cache"] = df
    ss["_match_timestamp_view"] = ss.get("_match_timestamp")

safe_markdown('<div class="app-separator"></div>')

safe_markdown(
    """
    <div style="text-align:center;font-size:0.85rem;color:var(--app-text-muted);padding:1.2rem 0 2rem;">
        Desarrollado por <strong>Danilo Parada Ulloa</strong>
    </div>
    """,
)

<|MERGE_RESOLUTION|>--- conflicted
+++ resolved
@@ -1,668 +1,662 @@
-﻿from __future__ import annotations
-import pandas as pd
-import streamlit as st
-
-from typing import List, Optional
-
-from lib_common import (
-    # setup / UI
-    init_session_keys, read_any, style_table, header_ui, sanitize_df, safe_markdown,
-    mapping_ui, apply_mapping, normalize_types,
-    # data state
-    get_df_norm, register_documents, reset_docs, reset_masters, reset_honorarios,
-    reset_proveedores, reset_cuentas_especiales, load_honorarios,
-    # masters
-    load_cuentas_especiales, load_proveedores_prioritarios,
-    # honorarios
-    clean_estado_cuota, merge_honorarios_con_bancos,
-    # resumen
-    get_match_summary,
-)
-
-st.set_page_config(page_title="Carga de Data", layout="wide")
-header_ui(
-    "Carga de Data",
-    current_page="Inicio",
-    subtitle="Primero carga la Maestra de Cuentas de Banco y luego tus documentos.",
-    nav_active="inicio",
-)
-
-# ---------------------------------------------------------------------
-# Estado inicial
-# ---------------------------------------------------------------------
-init_session_keys()
-ss = st.session_state
-
-TAB_LABELS = [
-    "1. Cuentas especiales",
-    "2. Proveedores prioritarios",
-    "3. Facturas",
-    "4. Honorarios",
-]
-
-ss.setdefault("_active_tab", TAB_LABELS[0])
-
-
-def _set_active_tab(label: str) -> None:
-    """Persist the tab that should remain selected after a rerun."""
-
-    if label in TAB_LABELS:
-        ss["_active_tab"] = label
-
-
-def _flash_and_rerun(level: str, message: str, *, tab: Optional[str] = None) -> None:
-    """Persist a flash message and trigger UI refresh."""
-    ss["_ui_flash"] = (level, message)
-    if tab:
-        _set_active_tab(tab)
-    try:
-        st.rerun()
-    except AttributeError:
-        st.experimental_rerun()
-
-
-def _count_rows(obj) -> int:
-    if isinstance(obj, pd.DataFrame):
-        return len(obj)
-    return 0
-
-
-def _render_preview_table(
-    df: Optional[pd.DataFrame],
-    *,
-    max_rows: int = 100,
-    visible_rows: int = 12,
-    drop_columns: Optional[List[str]] = None,
-    integerize: bool = False,
-) -> None:
-    """Renderiza un fragmento de ``df`` con estilo profesional."""
-
-    if not isinstance(df, pd.DataFrame) or df.empty:
-        st.info("No hay datos para mostrar en esta vista previa.")
-        return
-
-    preview = sanitize_df(df.head(max_rows).copy())
-
-    if drop_columns:
-        to_drop = [col for col in drop_columns if col in preview.columns]
-        if to_drop:
-            preview = preview.drop(columns=to_drop)
-
-    if integerize:
-        numeric_cols = preview.select_dtypes(include=["number"]).columns
-        for col in numeric_cols:
-            series = pd.to_numeric(preview[col], errors="coerce")
-            non_na = series.dropna()
-            if not non_na.empty and (non_na % 1).abs().lt(1e-9).all():
-                preview[col] = series.round().astype("Int64")
-    table_styles = [
-        {
-            "selector": "table",
-            "props": [
-                ("border-collapse", "separate"),
-                ("border-spacing", "0"),
-            ],
-        },
-        {
-            "selector": "thead",
-            "props": [
-                ("background", "linear-gradient(90deg, #1f3c88 0%, #2d77ff 100%)"),
-                ("color", "#ffffff"),
-            ],
-        },
-        {
-            "selector": "thead th",
-            "props": [
-                ("padding", "16px 20px"),
-                ("font-size", "0.95rem"),
-                ("font-weight", "600"),
-                ("border-bottom", "1px solid rgba(255, 255, 255, 0.3)"),
-                ("letter-spacing", "0.01em"),
-            ],
-        },
-        {
-            "selector": "tbody td",
-            "props": [
-                ("padding", "12px 20px"),
-                ("border-bottom", "1px solid #e3e9ff"),
-                ("font-size", "0.94rem"),
-                ("color", "#1b1f3b"),
-            ],
-        },
-        {
-            "selector": "tbody tr:nth-child(even)",
-            "props": [("background-color", "#f6f8ff")],
-        },
-        {
-            "selector": "tbody tr:hover",
-            "props": [
-                ("background-color", "#ecf2ff"),
-                ("transition", "background-color 0.2s ease"),
-            ],
-        },
-    ]
-
-    styler = (
-        preview.style.format(na_rep="—")
-        .set_table_styles(table_styles, overwrite=False)
-        .set_properties(**{"text-align": "left"})
-    )
-
-    if len(df) > max_rows:
-        st.caption(f"Mostrando {max_rows:,} de {len(df):,} filas totales.")
-
-    style_table(styler, visible_rows=visible_rows)
-
-
-def _card_html(
-    title: str,
-    rows: int,
-    ready: bool,
-    hint: str,
-    extras: Optional[List[str]] = None,
-    actions: Optional[List[str]] = None,
-) -> str:
-    status = "Listo" if ready else "Pendiente"
-    trend_class = "app-card__trend app-card__trend--success" if ready else "app-card__trend app-card__trend--warning"
-    value = f"{rows:,}" if rows else "0"
-    extras_html = "".join(extras) if extras else ""
-    actions_html = "".join(actions) if actions else ""
-    hint_html = (
-        f'<p class="app-card__subtitle app-card__subtitle--muted">{hint}</p>' if hint else ""
-    )
-    return (
-        '<div class="app-card">'
-        f'{actions_html}'
-        f'<div class="app-card__title">{title}</div>'
-        f'<div class="app-card__value">{value}</div>'
-        f'<div class="{trend_class}"><span>&bull; {status}</span></div>'
-        f"{extras_html}"
-        f"{hint_html}"
-        '</div>'
-    )
-
-cta_rows = _count_rows(ss.get("df_ctaes_raw"))
-prio_rows = _count_rows(ss.get("df_prio_raw"))
-hon_rows = _count_rows(ss.get("honorarios"))
-doc_rows = _count_rows(ss.get("df"))
-if doc_rows > 0:
-    ss["_facturas_count"] = doc_rows
-else:
-    doc_rows = ss.get("_facturas_count", 0)
-
-def build_honorarios_summary(
-    df_hon_enr: Optional[pd.DataFrame] = None,
-    total_override: Optional[int] = None,
-) -> dict[str, float]:
-    """Calcula totales y porcentaje de match bancario para honorarios."""
-    summary: dict[str, float] = {}
-    if isinstance(df_hon_enr, pd.DataFrame) and not df_hon_enr.empty:
-        columnas_match = [
-            c for c in ["codigo_contable", "banco", "cuenta_corriente"] if c in df_hon_enr.columns
-        ]
-        matched = int(df_hon_enr[columnas_match].notna().all(axis=1).sum()) if columnas_match else 0
-        total = len(df_hon_enr)
-        pct = (matched / total * 100) if total else 0.0
-        summary = {
-            "total": total,
-            "matched": matched,
-            "pct": pct,
-            "no_match": max(total - matched, 0),
-        }
-    if total_override is not None:
-        total = int(total_override)
-        matched = int(summary.get("matched", 0))
-        pct = summary.get("pct")
-        if total and pct is None:
-            pct = matched / total * 100
-        summary = {
-            "total": total,
-            "matched": matched,
-            "pct": float(pct or 0.0),
-            "no_match": max(total - matched, 0),
-        }
-    return summary
-
-
-def build_facturas_summary(
-    match_stats: Optional[dict],
-    total_override: Optional[int] = None,
-) -> dict[str, object]:
-    """Resume porcentajes y cuentas para facturas normalizadas."""
-    summary: dict[str, object] = {}
-    if isinstance(match_stats, dict) and match_stats:
-        cuenta = match_stats.get("cuenta_especial", {}) or {}
-        prov = match_stats.get("prov_prioritario", {}) or {}
-        summary = {
-            "total": int(match_stats.get("total", 0)),
-            "cuenta": {
-                "si": int(cuenta.get("si", 0)),
-                "no": int(cuenta.get("no", 0)),
-                "pct_si": float(cuenta.get("pct_si", 0.0)),
-            },
-            "prov": {
-                "si": int(prov.get("si", 0)),
-                "no": int(prov.get("no", 0)),
-                "pct_si": float(prov.get("pct_si", 0.0)),
-            },
-        }
-    if total_override is not None:
-        base = summary or {}
-        base_total = int(total_override)
-        summary = {
-            "total": base_total,
-            "cuenta": base.get("cuenta") or {"si": 0, "no": 0, "pct_si": 0.0},
-            "prov": base.get("prov") or {"si": 0, "no": 0, "pct_si": 0.0},
-        }
-    return summary
-
-hon_summary = ss.get("honorarios_summary")
-hon_enr = ss.get("honorarios_enriquecido")
-if isinstance(hon_enr, pd.DataFrame) and not hon_enr.empty:
-    hon_summary = build_honorarios_summary(hon_enr)
-    ss["honorarios_summary"] = hon_summary
-elif hon_rows:
-    if not hon_summary or int(hon_summary.get("total", 0)) != int(hon_rows):
-        hon_summary = build_honorarios_summary(total_override=hon_rows)
-        ss["honorarios_summary"] = hon_summary
-
-fact_summary = ss.get("facturas_summary")
-match_stats = None
-if doc_rows > 0:
-    try:
-        match_stats = get_match_summary()
-    except Exception:
-        match_stats = None
-    total_override = doc_rows or ss.get("_facturas_count", 0)
-    new_summary = build_facturas_summary(match_stats, total_override=total_override)
-    if new_summary:
-        fact_summary = new_summary
-        ss["facturas_summary"] = fact_summary
-elif fact_summary is None and ss.get("_match_summary"):
-    total_override = ss.get("_facturas_count", 0)
-    fact_summary = build_facturas_summary(ss["_match_summary"], total_override=total_override)
-    if fact_summary:
-        ss["facturas_summary"] = fact_summary
-
-hon_extras: list[str] = []
-hon_hint = "Registros disponibles"
-if hon_summary and hon_summary.get("total"):
-    total_hon = int(hon_summary["total"])
-    matched = int(hon_summary["matched"])
-    no_match = int(hon_summary.get("no_match", max(total_hon - matched, 0)))
-    pct = float(hon_summary["pct"])
-    hon_extras = [
-        '<div class="app-pill-group">'
-        f'<div class="app-pill app-pill--active">Cuenta especial: {pct:.1f}%</div>'
-        '</div>',
-        '<div class="app-inline-stats">'
-        f'<div class="app-inline-stats__item">Cuenta especial Si: {matched:,}</div>'
-        f'<div class="app-inline-stats__item">No cuenta especial: {no_match:,}</div>'
-        '</div>',
-    ]
-    hon_hint = "Indicadores cuenta especial para honorarios"
-elif hon_rows > 0:
-    hon_hint = "Registros listos para match bancario"
-
-fact_extras: list[str] = []
-fact_hint = "Registros de facturas activos"
-if fact_summary and fact_summary.get("total"):
-    cuenta = fact_summary.get("cuenta", {}) or {}
-    prov = fact_summary.get("prov", {}) or {}
-    cuenta_pct = float(cuenta.get("pct_si", 0.0))
-    prov_pct = float(prov.get("pct_si", 0.0))
-    fact_extras = [
-        '<div class="app-pill-group">'
-        f'<div class="app-pill app-pill--active">Cuenta especial: {cuenta_pct:.1f}%</div>'
-        f'<div class="app-pill">Proveedor prioritario: {prov_pct:.1f}%</div>'
-        '</div>',
-        '<div class="app-inline-stats">'
-        f'<div class="app-inline-stats__item">Cuenta especial Si: {int(cuenta.get("si", 0)):,}</div>'
-        f'<div class="app-inline-stats__item">Prioritario Si: {int(prov.get("si", 0)):,}</div>'
-        '</div>',
-    ]
-    fact_hint = "Indicadores de match actualizados"
-elif doc_rows > 0:
-    fact_hint = "Registros listos para match bancario/proveedores"
-
-card_cta_html = _card_html("Cuentas especiales", cta_rows, cta_rows > 0, "Filas maestras cargadas")
-card_prov_html = _card_html("Proveedores prioritarios", prio_rows, prio_rows > 0, "Filas prioritarias cargadas")
-card_hon_html = _card_html("Honorarios", hon_rows, bool(hon_summary), hon_hint, extras=hon_extras)
-card_fact_html = _card_html("Facturas normalizadas", doc_rows, bool(fact_summary), fact_hint, extras=fact_extras)
-
-col_cta, col_prov, col_fact, col_hon = st.columns(4)
-
-with col_cta:
-    if st.button("Reset cuentas", key="card_reset_cta", use_container_width=True):
-        reset_cuentas_especiales()
-        _flash_and_rerun("warning", "Maestra de cuentas especiales eliminada.")
-    safe_markdown(card_cta_html)
-
-with col_prov:
-    if st.button("Reset proveedores", key="card_reset_prov", use_container_width=True):
-        reset_proveedores()
-        _flash_and_rerun("warning", "Proveedores prioritarios eliminados.")
-    safe_markdown(card_prov_html)
-
-with col_fact:
-    if st.button("Reset facturas", key="card_reset_fact", use_container_width=True):
-        reset_docs()
-        _flash_and_rerun("warning", "Facturas eliminadas de la sesion actual.")
-    safe_markdown(card_fact_html)
-
-with col_hon:
-    if st.button("Reset honorarios", key="card_reset_hon", use_container_width=True):
-        reset_honorarios()
-        _flash_and_rerun("warning", "Honorarios eliminados de la sesion.")
-    safe_markdown(card_hon_html)
-
-flash_payload = ss.pop("_ui_flash", None)
-if flash_payload:
-    level, message = flash_payload
-    notifier = getattr(st, level, st.info)
-    notifier(message)
-
-tab_cta, tab_prov, tab_fact, tab_hon = st.tabs(TAB_LABELS, default=ss.get("_active_tab"))
-
-with tab_cta:
-    st.markdown("#### 1. Maestra de cuentas (obligatorio)")
-    safe_markdown(
-        """
-        <div class="app-note">
-            Archivo requerido con columnas: <code>ano_proyecto</code>, <code>codigo_contable</code>,
-            <code>proyecto</code>, <code>banco</code>, <code>cuenta_corriente</code>, <code>cuenta_contable</code>,
-            <code>cuenta_cont_descripcion</code>, <code>sede_pago</code>.
-        </div>
-        """,
-    )
-    maestra_file = st.file_uploader(
-        "Sube la maestra de cuentas (xlsx/csv)",
-        type=["xlsx", "xls", "csv"],
-        key="upload_ctaes",
-    )
-    if maestra_file is not None:
-        _set_active_tab(TAB_LABELS[0])
-        try:
-            df_ctaes = read_any(maestra_file)
-            load_cuentas_especiales(df_ctaes, col_codigo_contable="codigo_contable")
-            ss["df_ctaes_raw"] = df_ctaes
-            st.success(f"Maestra de cuentas cargada: {len(df_ctaes):,} filas.")
-            if ss.get("df") is not None:
-                df_new = normalize_types(ss["df"])
-                register_documents(df_new, dedup=False)
-                st.info("Se actualizo la marca de Cuenta Especial en la base cargada.")
-        except Exception as e:
-            st.error(f"No se pudo leer la maestra de cuentas: {e}")
-    cta_preview_open = False
-    if isinstance(ss.get("df_ctaes_raw"), pd.DataFrame):
-        df_cta_preview = ss["df_ctaes_raw"]
-        cta_preview_open = not df_cta_preview.empty
-    with st.expander("Vista previa maestra (100 filas)", expanded=cta_preview_open):
-        _render_preview_table(ss.get("df_ctaes_raw"))
-
-with tab_prov:
-    st.markdown("#### 2. Proveedores prioritarios (opcional)")
-    safe_markdown(
-        """
-        <div class="app-note">
-            Archivo con columna <code>codigo_proveedor</code> (puede incluir otros campos).
-        </div>
-        """,
-    )
-    prov_file = st.file_uploader(
-        "Sube listado de proveedores prioritarios (xlsx/csv)",
-        type=["xlsx", "xls", "csv"],
-        key="upload_prio",
-    )
-    if prov_file is not None:
-        _set_active_tab(TAB_LABELS[1])
-        try:
-            df_prov = read_any(prov_file)
-            load_proveedores_prioritarios(df_prov, col_codigo="codigo_proveedor")
-            ss["df_prio_raw"] = df_prov
-            st.success(f"Prioritarios cargados: {len(df_prov):,} filas.")
-            if ss.get("df") is not None:
-                df_new = normalize_types(ss["df"])
-                register_documents(df_new, dedup=False)
-                st.info("Se actualizo la marca de Proveedor Prioritario en la base cargada.")
-        except Exception as e:
-            st.error(f"No se pudo leer el archivo de proveedores prioritarios: {e}")
-    prio_preview_open = False
-    if isinstance(ss.get("df_prio_raw"), pd.DataFrame):
-        df_prio_preview = ss["df_prio_raw"]
-        prio_preview_open = not df_prio_preview.empty
-    with st.expander("Vista previa proveedores (100 filas)", expanded=prio_preview_open):
-        _render_preview_table(ss.get("df_prio_raw"))
-
-with tab_fact:
-    st.markdown("#### 3. Facturas")
-    safe_markdown(
-        """
-        <div class="app-note">
-            Carga uno o varios archivos y luego mapea columnas para habilitar todos los tableros.
-        </div>
-        """,
-    )
-
-    files = st.file_uploader(
-        "Sube facturas (xlsx/csv)",
-        type=["xlsx", "xls", "csv"],
-        accept_multiple_files=True,
-        key="upload_docs",
-    )
-
-    if files:
-        _set_active_tab(TAB_LABELS[2])
-        try:
-            df_list = [read_any(f) for f in files]
-            df_raw = pd.concat(df_list, ignore_index=True)
-            ss["df_raw"] = df_raw
-            st.success(f"Facturas cargadas: {len(df_raw):,} filas en total.")
-
-            col_map, ok = mapping_ui(df_raw.columns)
-            ss["col_map"] = col_map
-
-            dedup_flag = st.checkbox(
-                "Evitar duplicados exactos (activa si subiste el mismo archivo)",
-                value=False,
-            )
-
-            if st.button("Aplicar mapeo y normalizacion", type="primary"):
-                _set_active_tab(TAB_LABELS[2])
-                if not ok:
-                    st.error("Falta asignar fac_fecha_factura en el mapeo. Corrige y vuelve a intentar.")
-                else:
-                    df_norm = apply_mapping(df_raw, col_map)
-                    register_documents(df_norm, dedup=dedup_flag)
-                    ss["_facturas_count"] = len(df_norm)
-                    match_payload = None
-                    try:
-                        match_payload = get_match_summary()
-                    except Exception:
-                        match_payload = None
-                    ss["facturas_summary"] = build_facturas_summary(
-                        match_payload, total_override=len(df_norm)
-                    )
-                    _flash_and_rerun(
-                        "success",
-                        f"Base normalizada, deduplicada y con banderas de prioridad/cuenta especial ({len(df_norm):,} facturas).",
-                        tab=TAB_LABELS[2],
-                    )
-        except Exception as e:
-            st.error(f"Error durante la carga o normalizacion: {e}")
-
-    raw_preview_open = False
-    df_fact_raw = ss.get("df_raw")
-    if isinstance(df_fact_raw, pd.DataFrame):
-        raw_preview_open = not df_fact_raw.empty
-    with st.expander("Facturas cargadas (vista previa 100 filas)", expanded=raw_preview_open):
-        _render_preview_table(
-            df_fact_raw,
-<<<<<<< HEAD
-=======
-            drop_columns=["ap"],
->>>>>>> 8b8b5f83
-            integerize=True,
-        )
-
-    fact_preview_open = False
-    if isinstance(ss.get("df"), pd.DataFrame):
-        df_fact_preview = ss["df"]
-        fact_preview_open = not df_fact_preview.empty
-    with st.expander("Base normalizada (vista previa 100 filas)", expanded=fact_preview_open):
-        _render_preview_table(
-            ss.get("df"),
-<<<<<<< HEAD
-=======
-            drop_columns=["ap"],
->>>>>>> 8b8b5f83
-            integerize=True,
-        )
-
-with tab_hon:
-    st.markdown("#### 4. Honorarios (opcional)")
-    safe_markdown(
-        """
-        <div class="app-note">
-            Se descartan filas sin <code>estado_cuota</code> y se normalizan los campos clave antes de guardar.
-        </div>
-        """,
-    )
-    honorarios_file = st.file_uploader(
-        "Sube archivo de honorarios (xlsx/csv)",
-        type=["xlsx", "xls", "csv"],
-        key="upload_honorarios",
-    )
-
-    hon_actual = ss.get("honorarios")
-    if isinstance(hon_actual, pd.DataFrame) and not hon_actual.empty:
-        st.caption(f"Honorarios cargados actualmente: {len(hon_actual):,} filas normalizadas.")
-
-    if honorarios_file is not None:
-        _set_active_tab(TAB_LABELS[3])
-        try:
-            df_hon_raw = read_any(honorarios_file)
-            df_hon_norm = load_honorarios(df_hon_raw)
-            if df_hon_norm is None or df_hon_norm.empty:
-                st.warning("No se encontraron filas validas en el archivo de honorarios.")
-            else:
-                df_hon_clean = clean_estado_cuota(df_hon_raw)
-                total_hon = len(df_hon_raw)
-                valid_hon = len(df_hon_clean) if isinstance(df_hon_clean, pd.DataFrame) else len(df_hon_norm)
-                dropped_hon = max(total_hon - valid_hon, 0)
-                filename = getattr(honorarios_file, "name", "archivo")
-                message = f"Honorarios cargados: {len(df_hon_norm):,} filas normalizadas desde {filename}."
-                if dropped_hon:
-                    message += f" Se descartaron {dropped_hon:,} filas sin estado_cuota valido."
-                st.success(message)
-                hon_actual = df_hon_norm
-                ss["honorarios"] = df_hon_norm
-                ss["honorarios_enriquecido"] = None
-                ss["honorarios_summary"] = build_honorarios_summary(total_override=len(df_hon_norm))
-        except Exception as e:
-            st.error(f"No se pudo leer el archivo de honorarios: {e}")
-
-    hon_actual = ss.get("honorarios")
-    honorarios_cargados = isinstance(hon_actual, pd.DataFrame) and not getattr(hon_actual, "empty", True)
-    ss["_honorarios_cargados"] = honorarios_cargados
-    cuentas_cargadas = isinstance(ss.get("df_ctaes_raw"), pd.DataFrame) and not ss.get("df_ctaes_raw").empty
-    hon_enriquecido = ss.get("honorarios_enriquecido")
-    match_disponible = isinstance(hon_enriquecido, pd.DataFrame) and not getattr(hon_enriquecido, "empty", True)
-
-    button_slot = st.empty()
-    helper_slot = st.empty()
-
-    match_hon_btn = False
-    if not match_disponible:
-        if honorarios_cargados:
-            match_ready = cuentas_cargadas
-            match_hon_btn = button_slot.button("Match con cuentas especiales", disabled=not match_ready)
-            helper_slot.empty()
-            if not cuentas_cargadas:
-                helper_slot.caption("Necesitas cargar la maestra de cuentas para habilitar el match.")
-        else:
-            helper_slot.caption("Carga honorarios para habilitar el match con cuentas especiales.")
-    else:
-        button_slot.empty()
-        helper_slot.empty()
-
-    if match_hon_btn:
-        df_hon = ss.get("honorarios")
-        df_bancos = ss.get("df_ctaes_raw")
-        if df_hon is None or (isinstance(df_hon, pd.DataFrame) and df_hon.empty):
-            st.error("Carga honorarios antes de ejecutar el match.")
-        elif df_bancos is None or (isinstance(df_bancos, pd.DataFrame) and df_bancos.empty):
-            st.error("Debes cargar la maestra de cuentas especiales antes de cruzar honorarios.")
-        else:
-            try:
-                df_hon_enr = merge_honorarios_con_bancos(df_hon, df_bancos)
-                if df_hon_enr is None or df_hon_enr.empty:
-                    ss["honorarios_enriquecido"] = None
-                    st.warning("No se genero informacion enriquecida para honorarios.")
-                else:
-                    ss["honorarios_enriquecido"] = df_hon_enr
-                    hon_enriquecido = df_hon_enr
-                    hon_cols = set(df_hon.columns)
-                    new_cols = [c for c in df_hon_enr.columns if c not in hon_cols]
-                    match_col = next((c for c in ["codigo_contable", "banco", "cuenta_corriente", "sede_pago"] if c in new_cols), None)
-                    if match_col:
-                        matches = df_hon_enr[match_col].notna().sum()
-                        ss["honorarios_summary"] = build_honorarios_summary(df_hon_enr)
-                        message = f"Match completado: {matches:,} honorarios con datos bancarios de {len(df_hon_enr):,} filas."
-                        _flash_and_rerun("success", message, tab=TAB_LABELS[3])
-                    else:
-                        st.warning("Match ejecutado pero no se detectaron columnas nuevas desde la maestra. Verifica la llave centro_costo_costeo / codigo_contable.")
-            except Exception as e:
-                st.error(f"No se pudo realizar el match con la maestra de bancos: {e}")
-
-    hon_enriquecido = ss.get("honorarios_enriquecido")
-    match_disponible = isinstance(hon_enriquecido, pd.DataFrame) and not getattr(hon_enriquecido, "empty", True)
-    if match_disponible:
-        ss["honorarios_summary"] = build_honorarios_summary(hon_enriquecido)
-    elif not honorarios_cargados:
-        ss["honorarios_summary"] = None
-
-    hon_preview_open = False
-    df_hon_norm = ss.get("honorarios")
-    if isinstance(df_hon_norm, pd.DataFrame):
-        hon_preview_open = not df_hon_norm.empty
-    with st.expander("Honorarios normalizados (vista previa 100 filas)", expanded=hon_preview_open):
-        _render_preview_table(ss.get("honorarios"))
-
-safe_markdown('<div class="app-separator"></div>')
-
-df = get_df_norm()
-if df is None:
-    df_cached = ss.get("df_cache")
-    if isinstance(df_cached, pd.DataFrame) and not df_cached.empty:
-        df = df_cached
-        safe_markdown(
-            """
-            <div class="app-note">
-                Mostrando el ultimo resumen calculado (sin cambios nuevos).
-            </div>
-            """,
-        )
-    else:
-        safe_markdown(
-            """
-            <div class="app-note">
-                Aun no hay base normalizada. Carga y mapea tus documentos para revisar el resumen.
-            </div>
-            """,
-        )
-        st.stop()
-else:
-    ss["df_cache"] = df
-    ss["_match_timestamp_view"] = ss.get("_match_timestamp")
-
-safe_markdown('<div class="app-separator"></div>')
-
-safe_markdown(
-    """
-    <div style="text-align:center;font-size:0.85rem;color:var(--app-text-muted);padding:1.2rem 0 2rem;">
-        Desarrollado por <strong>Danilo Parada Ulloa</strong>
-    </div>
-    """,
-)
-
+﻿from __future__ import annotations
+import pandas as pd
+import streamlit as st
+
+from typing import List, Optional
+
+from lib_common import (
+    # setup / UI
+    init_session_keys, read_any, style_table, header_ui, sanitize_df, safe_markdown,
+    mapping_ui, apply_mapping, normalize_types,
+    # data state
+    get_df_norm, register_documents, reset_docs, reset_masters, reset_honorarios,
+    reset_proveedores, reset_cuentas_especiales, load_honorarios,
+    # masters
+    load_cuentas_especiales, load_proveedores_prioritarios,
+    # honorarios
+    clean_estado_cuota, merge_honorarios_con_bancos,
+    # resumen
+    get_match_summary,
+)
+
+st.set_page_config(page_title="Carga de Data", layout="wide")
+header_ui(
+    "Carga de Data",
+    current_page="Inicio",
+    subtitle="Primero carga la Maestra de Cuentas de Banco y luego tus documentos.",
+    nav_active="inicio",
+)
+
+# ---------------------------------------------------------------------
+# Estado inicial
+# ---------------------------------------------------------------------
+init_session_keys()
+ss = st.session_state
+
+TAB_LABELS = [
+    "1. Cuentas especiales",
+    "2. Proveedores prioritarios",
+    "3. Facturas",
+    "4. Honorarios",
+]
+
+ss.setdefault("_active_tab", TAB_LABELS[0])
+
+
+def _set_active_tab(label: str) -> None:
+    """Persist the tab that should remain selected after a rerun."""
+
+    if label in TAB_LABELS:
+        ss["_active_tab"] = label
+
+
+def _flash_and_rerun(level: str, message: str, *, tab: Optional[str] = None) -> None:
+    """Persist a flash message and trigger UI refresh."""
+    ss["_ui_flash"] = (level, message)
+    if tab:
+        _set_active_tab(tab)
+    try:
+        st.rerun()
+    except AttributeError:
+        st.experimental_rerun()
+
+
+def _count_rows(obj) -> int:
+    if isinstance(obj, pd.DataFrame):
+        return len(obj)
+    return 0
+
+
+def _render_preview_table(
+    df: Optional[pd.DataFrame],
+    *,
+    max_rows: int = 100,
+    visible_rows: int = 12,
+    drop_columns: Optional[List[str]] = None,
+    integerize: bool = False,
+) -> None:
+    """Renderiza un fragmento de ``df`` con estilo profesional."""
+
+    if not isinstance(df, pd.DataFrame) or df.empty:
+        st.info("No hay datos para mostrar en esta vista previa.")
+        return
+
+    preview = sanitize_df(df.head(max_rows).copy())
+
+    if drop_columns:
+        to_drop = [col for col in drop_columns if col in preview.columns]
+        if to_drop:
+            preview = preview.drop(columns=to_drop)
+
+    if integerize:
+        numeric_cols = preview.select_dtypes(include=["number"]).columns
+        for col in numeric_cols:
+            series = pd.to_numeric(preview[col], errors="coerce")
+            non_na = series.dropna()
+            if not non_na.empty and (non_na % 1).abs().lt(1e-9).all():
+                preview[col] = series.round().astype("Int64")
+    table_styles = [
+        {
+            "selector": "table",
+            "props": [
+                ("border-collapse", "separate"),
+                ("border-spacing", "0"),
+            ],
+        },
+        {
+            "selector": "thead",
+            "props": [
+                ("background", "linear-gradient(90deg, #1f3c88 0%, #2d77ff 100%)"),
+                ("color", "#ffffff"),
+            ],
+        },
+        {
+            "selector": "thead th",
+            "props": [
+                ("padding", "16px 20px"),
+                ("font-size", "0.95rem"),
+                ("font-weight", "600"),
+                ("border-bottom", "1px solid rgba(255, 255, 255, 0.3)"),
+                ("letter-spacing", "0.01em"),
+            ],
+        },
+        {
+            "selector": "tbody td",
+            "props": [
+                ("padding", "12px 20px"),
+                ("border-bottom", "1px solid #e3e9ff"),
+                ("font-size", "0.94rem"),
+                ("color", "#1b1f3b"),
+            ],
+        },
+        {
+            "selector": "tbody tr:nth-child(even)",
+            "props": [("background-color", "#f6f8ff")],
+        },
+        {
+            "selector": "tbody tr:hover",
+            "props": [
+                ("background-color", "#ecf2ff"),
+                ("transition", "background-color 0.2s ease"),
+            ],
+        },
+    ]
+
+    styler = (
+        preview.style.format(na_rep="—")
+        .set_table_styles(table_styles, overwrite=False)
+        .set_properties(**{"text-align": "left"})
+    )
+
+    if len(df) > max_rows:
+        st.caption(f"Mostrando {max_rows:,} de {len(df):,} filas totales.")
+
+    style_table(styler, visible_rows=visible_rows)
+
+
+def _card_html(
+    title: str,
+    rows: int,
+    ready: bool,
+    hint: str,
+    extras: Optional[List[str]] = None,
+    actions: Optional[List[str]] = None,
+) -> str:
+    status = "Listo" if ready else "Pendiente"
+    trend_class = "app-card__trend app-card__trend--success" if ready else "app-card__trend app-card__trend--warning"
+    value = f"{rows:,}" if rows else "0"
+    extras_html = "".join(extras) if extras else ""
+    actions_html = "".join(actions) if actions else ""
+    hint_html = (
+        f'<p class="app-card__subtitle app-card__subtitle--muted">{hint}</p>' if hint else ""
+    )
+    return (
+        '<div class="app-card">'
+        f'{actions_html}'
+        f'<div class="app-card__title">{title}</div>'
+        f'<div class="app-card__value">{value}</div>'
+        f'<div class="{trend_class}"><span>&bull; {status}</span></div>'
+        f"{extras_html}"
+        f"{hint_html}"
+        '</div>'
+    )
+
+cta_rows = _count_rows(ss.get("df_ctaes_raw"))
+prio_rows = _count_rows(ss.get("df_prio_raw"))
+hon_rows = _count_rows(ss.get("honorarios"))
+doc_rows = _count_rows(ss.get("df"))
+if doc_rows > 0:
+    ss["_facturas_count"] = doc_rows
+else:
+    doc_rows = ss.get("_facturas_count", 0)
+
+def build_honorarios_summary(
+    df_hon_enr: Optional[pd.DataFrame] = None,
+    total_override: Optional[int] = None,
+) -> dict[str, float]:
+    """Calcula totales y porcentaje de match bancario para honorarios."""
+    summary: dict[str, float] = {}
+    if isinstance(df_hon_enr, pd.DataFrame) and not df_hon_enr.empty:
+        columnas_match = [
+            c for c in ["codigo_contable", "banco", "cuenta_corriente"] if c in df_hon_enr.columns
+        ]
+        matched = int(df_hon_enr[columnas_match].notna().all(axis=1).sum()) if columnas_match else 0
+        total = len(df_hon_enr)
+        pct = (matched / total * 100) if total else 0.0
+        summary = {
+            "total": total,
+            "matched": matched,
+            "pct": pct,
+            "no_match": max(total - matched, 0),
+        }
+    if total_override is not None:
+        total = int(total_override)
+        matched = int(summary.get("matched", 0))
+        pct = summary.get("pct")
+        if total and pct is None:
+            pct = matched / total * 100
+        summary = {
+            "total": total,
+            "matched": matched,
+            "pct": float(pct or 0.0),
+            "no_match": max(total - matched, 0),
+        }
+    return summary
+
+
+def build_facturas_summary(
+    match_stats: Optional[dict],
+    total_override: Optional[int] = None,
+) -> dict[str, object]:
+    """Resume porcentajes y cuentas para facturas normalizadas."""
+    summary: dict[str, object] = {}
+    if isinstance(match_stats, dict) and match_stats:
+        cuenta = match_stats.get("cuenta_especial", {}) or {}
+        prov = match_stats.get("prov_prioritario", {}) or {}
+        summary = {
+            "total": int(match_stats.get("total", 0)),
+            "cuenta": {
+                "si": int(cuenta.get("si", 0)),
+                "no": int(cuenta.get("no", 0)),
+                "pct_si": float(cuenta.get("pct_si", 0.0)),
+            },
+            "prov": {
+                "si": int(prov.get("si", 0)),
+                "no": int(prov.get("no", 0)),
+                "pct_si": float(prov.get("pct_si", 0.0)),
+            },
+        }
+    if total_override is not None:
+        base = summary or {}
+        base_total = int(total_override)
+        summary = {
+            "total": base_total,
+            "cuenta": base.get("cuenta") or {"si": 0, "no": 0, "pct_si": 0.0},
+            "prov": base.get("prov") or {"si": 0, "no": 0, "pct_si": 0.0},
+        }
+    return summary
+
+hon_summary = ss.get("honorarios_summary")
+hon_enr = ss.get("honorarios_enriquecido")
+if isinstance(hon_enr, pd.DataFrame) and not hon_enr.empty:
+    hon_summary = build_honorarios_summary(hon_enr)
+    ss["honorarios_summary"] = hon_summary
+elif hon_rows:
+    if not hon_summary or int(hon_summary.get("total", 0)) != int(hon_rows):
+        hon_summary = build_honorarios_summary(total_override=hon_rows)
+        ss["honorarios_summary"] = hon_summary
+
+fact_summary = ss.get("facturas_summary")
+match_stats = None
+if doc_rows > 0:
+    try:
+        match_stats = get_match_summary()
+    except Exception:
+        match_stats = None
+    total_override = doc_rows or ss.get("_facturas_count", 0)
+    new_summary = build_facturas_summary(match_stats, total_override=total_override)
+    if new_summary:
+        fact_summary = new_summary
+        ss["facturas_summary"] = fact_summary
+elif fact_summary is None and ss.get("_match_summary"):
+    total_override = ss.get("_facturas_count", 0)
+    fact_summary = build_facturas_summary(ss["_match_summary"], total_override=total_override)
+    if fact_summary:
+        ss["facturas_summary"] = fact_summary
+
+hon_extras: list[str] = []
+hon_hint = "Registros disponibles"
+if hon_summary and hon_summary.get("total"):
+    total_hon = int(hon_summary["total"])
+    matched = int(hon_summary["matched"])
+    no_match = int(hon_summary.get("no_match", max(total_hon - matched, 0)))
+    pct = float(hon_summary["pct"])
+    hon_extras = [
+        '<div class="app-pill-group">'
+        f'<div class="app-pill app-pill--active">Cuenta especial: {pct:.1f}%</div>'
+        '</div>',
+        '<div class="app-inline-stats">'
+        f'<div class="app-inline-stats__item">Cuenta especial Si: {matched:,}</div>'
+        f'<div class="app-inline-stats__item">No cuenta especial: {no_match:,}</div>'
+        '</div>',
+    ]
+    hon_hint = "Indicadores cuenta especial para honorarios"
+elif hon_rows > 0:
+    hon_hint = "Registros listos para match bancario"
+
+fact_extras: list[str] = []
+fact_hint = "Registros de facturas activos"
+if fact_summary and fact_summary.get("total"):
+    cuenta = fact_summary.get("cuenta", {}) or {}
+    prov = fact_summary.get("prov", {}) or {}
+    cuenta_pct = float(cuenta.get("pct_si", 0.0))
+    prov_pct = float(prov.get("pct_si", 0.0))
+    fact_extras = [
+        '<div class="app-pill-group">'
+        f'<div class="app-pill app-pill--active">Cuenta especial: {cuenta_pct:.1f}%</div>'
+        f'<div class="app-pill">Proveedor prioritario: {prov_pct:.1f}%</div>'
+        '</div>',
+        '<div class="app-inline-stats">'
+        f'<div class="app-inline-stats__item">Cuenta especial Si: {int(cuenta.get("si", 0)):,}</div>'
+        f'<div class="app-inline-stats__item">Prioritario Si: {int(prov.get("si", 0)):,}</div>'
+        '</div>',
+    ]
+    fact_hint = "Indicadores de match actualizados"
+elif doc_rows > 0:
+    fact_hint = "Registros listos para match bancario/proveedores"
+
+card_cta_html = _card_html("Cuentas especiales", cta_rows, cta_rows > 0, "Filas maestras cargadas")
+card_prov_html = _card_html("Proveedores prioritarios", prio_rows, prio_rows > 0, "Filas prioritarias cargadas")
+card_hon_html = _card_html("Honorarios", hon_rows, bool(hon_summary), hon_hint, extras=hon_extras)
+card_fact_html = _card_html("Facturas normalizadas", doc_rows, bool(fact_summary), fact_hint, extras=fact_extras)
+
+col_cta, col_prov, col_fact, col_hon = st.columns(4)
+
+with col_cta:
+    if st.button("Reset cuentas", key="card_reset_cta", use_container_width=True):
+        reset_cuentas_especiales()
+        _flash_and_rerun("warning", "Maestra de cuentas especiales eliminada.")
+    safe_markdown(card_cta_html)
+
+with col_prov:
+    if st.button("Reset proveedores", key="card_reset_prov", use_container_width=True):
+        reset_proveedores()
+        _flash_and_rerun("warning", "Proveedores prioritarios eliminados.")
+    safe_markdown(card_prov_html)
+
+with col_fact:
+    if st.button("Reset facturas", key="card_reset_fact", use_container_width=True):
+        reset_docs()
+        _flash_and_rerun("warning", "Facturas eliminadas de la sesion actual.")
+    safe_markdown(card_fact_html)
+
+with col_hon:
+    if st.button("Reset honorarios", key="card_reset_hon", use_container_width=True):
+        reset_honorarios()
+        _flash_and_rerun("warning", "Honorarios eliminados de la sesion.")
+    safe_markdown(card_hon_html)
+
+flash_payload = ss.pop("_ui_flash", None)
+if flash_payload:
+    level, message = flash_payload
+    notifier = getattr(st, level, st.info)
+    notifier(message)
+
+tab_cta, tab_prov, tab_fact, tab_hon = st.tabs(TAB_LABELS, default=ss.get("_active_tab"))
+
+with tab_cta:
+    st.markdown("#### 1. Maestra de cuentas (obligatorio)")
+    safe_markdown(
+        """
+        <div class="app-note">
+            Archivo requerido con columnas: <code>ano_proyecto</code>, <code>codigo_contable</code>,
+            <code>proyecto</code>, <code>banco</code>, <code>cuenta_corriente</code>, <code>cuenta_contable</code>,
+            <code>cuenta_cont_descripcion</code>, <code>sede_pago</code>.
+        </div>
+        """,
+    )
+    maestra_file = st.file_uploader(
+        "Sube la maestra de cuentas (xlsx/csv)",
+        type=["xlsx", "xls", "csv"],
+        key="upload_ctaes",
+    )
+    if maestra_file is not None:
+        _set_active_tab(TAB_LABELS[0])
+        try:
+            df_ctaes = read_any(maestra_file)
+            load_cuentas_especiales(df_ctaes, col_codigo_contable="codigo_contable")
+            ss["df_ctaes_raw"] = df_ctaes
+            st.success(f"Maestra de cuentas cargada: {len(df_ctaes):,} filas.")
+            if ss.get("df") is not None:
+                df_new = normalize_types(ss["df"])
+                register_documents(df_new, dedup=False)
+                st.info("Se actualizo la marca de Cuenta Especial en la base cargada.")
+        except Exception as e:
+            st.error(f"No se pudo leer la maestra de cuentas: {e}")
+    cta_preview_open = False
+    if isinstance(ss.get("df_ctaes_raw"), pd.DataFrame):
+        df_cta_preview = ss["df_ctaes_raw"]
+        cta_preview_open = not df_cta_preview.empty
+    with st.expander("Vista previa maestra (100 filas)", expanded=cta_preview_open):
+        _render_preview_table(ss.get("df_ctaes_raw"))
+
+with tab_prov:
+    st.markdown("#### 2. Proveedores prioritarios (opcional)")
+    safe_markdown(
+        """
+        <div class="app-note">
+            Archivo con columna <code>codigo_proveedor</code> (puede incluir otros campos).
+        </div>
+        """,
+    )
+    prov_file = st.file_uploader(
+        "Sube listado de proveedores prioritarios (xlsx/csv)",
+        type=["xlsx", "xls", "csv"],
+        key="upload_prio",
+    )
+    if prov_file is not None:
+        _set_active_tab(TAB_LABELS[1])
+        try:
+            df_prov = read_any(prov_file)
+            load_proveedores_prioritarios(df_prov, col_codigo="codigo_proveedor")
+            ss["df_prio_raw"] = df_prov
+            st.success(f"Prioritarios cargados: {len(df_prov):,} filas.")
+            if ss.get("df") is not None:
+                df_new = normalize_types(ss["df"])
+                register_documents(df_new, dedup=False)
+                st.info("Se actualizo la marca de Proveedor Prioritario en la base cargada.")
+        except Exception as e:
+            st.error(f"No se pudo leer el archivo de proveedores prioritarios: {e}")
+    prio_preview_open = False
+    if isinstance(ss.get("df_prio_raw"), pd.DataFrame):
+        df_prio_preview = ss["df_prio_raw"]
+        prio_preview_open = not df_prio_preview.empty
+    with st.expander("Vista previa proveedores (100 filas)", expanded=prio_preview_open):
+        _render_preview_table(ss.get("df_prio_raw"))
+
+with tab_fact:
+    st.markdown("#### 3. Facturas")
+    safe_markdown(
+        """
+        <div class="app-note">
+            Carga uno o varios archivos y luego mapea columnas para habilitar todos los tableros.
+        </div>
+        """,
+    )
+
+    files = st.file_uploader(
+        "Sube facturas (xlsx/csv)",
+        type=["xlsx", "xls", "csv"],
+        accept_multiple_files=True,
+        key="upload_docs",
+    )
+
+    if files:
+        _set_active_tab(TAB_LABELS[2])
+        try:
+            df_list = [read_any(f) for f in files]
+            df_raw = pd.concat(df_list, ignore_index=True)
+            ss["df_raw"] = df_raw
+            st.success(f"Facturas cargadas: {len(df_raw):,} filas en total.")
+
+            col_map, ok = mapping_ui(df_raw.columns)
+            ss["col_map"] = col_map
+
+            dedup_flag = st.checkbox(
+                "Evitar duplicados exactos (activa si subiste el mismo archivo)",
+                value=False,
+            )
+
+            if st.button("Aplicar mapeo y normalizacion", type="primary"):
+                _set_active_tab(TAB_LABELS[2])
+                if not ok:
+                    st.error("Falta asignar fac_fecha_factura en el mapeo. Corrige y vuelve a intentar.")
+                else:
+                    df_norm = apply_mapping(df_raw, col_map)
+                    register_documents(df_norm, dedup=dedup_flag)
+                    ss["_facturas_count"] = len(df_norm)
+                    match_payload = None
+                    try:
+                        match_payload = get_match_summary()
+                    except Exception:
+                        match_payload = None
+                    ss["facturas_summary"] = build_facturas_summary(
+                        match_payload, total_override=len(df_norm)
+                    )
+                    _flash_and_rerun(
+                        "success",
+                        f"Base normalizada, deduplicada y con banderas de prioridad/cuenta especial ({len(df_norm):,} facturas).",
+                        tab=TAB_LABELS[2],
+                    )
+        except Exception as e:
+            st.error(f"Error durante la carga o normalizacion: {e}")
+
+    raw_preview_open = False
+    df_fact_raw = ss.get("df_raw")
+    if isinstance(df_fact_raw, pd.DataFrame):
+        raw_preview_open = not df_fact_raw.empty
+    with st.expander("Facturas cargadas (vista previa 100 filas)", expanded=raw_preview_open):
+        _render_preview_table(
+            df_fact_raw,
+            drop_columns=["ap"],
+            integerize=True,
+        )
+
+    fact_preview_open = False
+    if isinstance(ss.get("df"), pd.DataFrame):
+        df_fact_preview = ss["df"]
+        fact_preview_open = not df_fact_preview.empty
+    with st.expander("Base normalizada (vista previa 100 filas)", expanded=fact_preview_open):
+        _render_preview_table(
+            ss.get("df"),
+            drop_columns=["ap"],
+            integerize=True,
+        )
+
+with tab_hon:
+    st.markdown("#### 4. Honorarios (opcional)")
+    safe_markdown(
+        """
+        <div class="app-note">
+            Se descartan filas sin <code>estado_cuota</code> y se normalizan los campos clave antes de guardar.
+        </div>
+        """,
+    )
+    honorarios_file = st.file_uploader(
+        "Sube archivo de honorarios (xlsx/csv)",
+        type=["xlsx", "xls", "csv"],
+        key="upload_honorarios",
+    )
+
+    hon_actual = ss.get("honorarios")
+    if isinstance(hon_actual, pd.DataFrame) and not hon_actual.empty:
+        st.caption(f"Honorarios cargados actualmente: {len(hon_actual):,} filas normalizadas.")
+
+    if honorarios_file is not None:
+        _set_active_tab(TAB_LABELS[3])
+        try:
+            df_hon_raw = read_any(honorarios_file)
+            df_hon_norm = load_honorarios(df_hon_raw)
+            if df_hon_norm is None or df_hon_norm.empty:
+                st.warning("No se encontraron filas validas en el archivo de honorarios.")
+            else:
+                df_hon_clean = clean_estado_cuota(df_hon_raw)
+                total_hon = len(df_hon_raw)
+                valid_hon = len(df_hon_clean) if isinstance(df_hon_clean, pd.DataFrame) else len(df_hon_norm)
+                dropped_hon = max(total_hon - valid_hon, 0)
+                filename = getattr(honorarios_file, "name", "archivo")
+                message = f"Honorarios cargados: {len(df_hon_norm):,} filas normalizadas desde {filename}."
+                if dropped_hon:
+                    message += f" Se descartaron {dropped_hon:,} filas sin estado_cuota valido."
+                st.success(message)
+                hon_actual = df_hon_norm
+                ss["honorarios"] = df_hon_norm
+                ss["honorarios_enriquecido"] = None
+                ss["honorarios_summary"] = build_honorarios_summary(total_override=len(df_hon_norm))
+        except Exception as e:
+            st.error(f"No se pudo leer el archivo de honorarios: {e}")
+
+    hon_actual = ss.get("honorarios")
+    honorarios_cargados = isinstance(hon_actual, pd.DataFrame) and not getattr(hon_actual, "empty", True)
+    ss["_honorarios_cargados"] = honorarios_cargados
+    cuentas_cargadas = isinstance(ss.get("df_ctaes_raw"), pd.DataFrame) and not ss.get("df_ctaes_raw").empty
+    hon_enriquecido = ss.get("honorarios_enriquecido")
+    match_disponible = isinstance(hon_enriquecido, pd.DataFrame) and not getattr(hon_enriquecido, "empty", True)
+
+    button_slot = st.empty()
+    helper_slot = st.empty()
+
+    match_hon_btn = False
+    if not match_disponible:
+        if honorarios_cargados:
+            match_ready = cuentas_cargadas
+            match_hon_btn = button_slot.button("Match con cuentas especiales", disabled=not match_ready)
+            helper_slot.empty()
+            if not cuentas_cargadas:
+                helper_slot.caption("Necesitas cargar la maestra de cuentas para habilitar el match.")
+        else:
+            helper_slot.caption("Carga honorarios para habilitar el match con cuentas especiales.")
+    else:
+        button_slot.empty()
+        helper_slot.empty()
+
+    if match_hon_btn:
+        df_hon = ss.get("honorarios")
+        df_bancos = ss.get("df_ctaes_raw")
+        if df_hon is None or (isinstance(df_hon, pd.DataFrame) and df_hon.empty):
+            st.error("Carga honorarios antes de ejecutar el match.")
+        elif df_bancos is None or (isinstance(df_bancos, pd.DataFrame) and df_bancos.empty):
+            st.error("Debes cargar la maestra de cuentas especiales antes de cruzar honorarios.")
+        else:
+            try:
+                df_hon_enr = merge_honorarios_con_bancos(df_hon, df_bancos)
+                if df_hon_enr is None or df_hon_enr.empty:
+                    ss["honorarios_enriquecido"] = None
+                    st.warning("No se genero informacion enriquecida para honorarios.")
+                else:
+                    ss["honorarios_enriquecido"] = df_hon_enr
+                    hon_enriquecido = df_hon_enr
+                    hon_cols = set(df_hon.columns)
+                    new_cols = [c for c in df_hon_enr.columns if c not in hon_cols]
+                    match_col = next((c for c in ["codigo_contable", "banco", "cuenta_corriente", "sede_pago"] if c in new_cols), None)
+                    if match_col:
+                        matches = df_hon_enr[match_col].notna().sum()
+                        ss["honorarios_summary"] = build_honorarios_summary(df_hon_enr)
+                        message = f"Match completado: {matches:,} honorarios con datos bancarios de {len(df_hon_enr):,} filas."
+                        _flash_and_rerun("success", message, tab=TAB_LABELS[3])
+                    else:
+                        st.warning("Match ejecutado pero no se detectaron columnas nuevas desde la maestra. Verifica la llave centro_costo_costeo / codigo_contable.")
+            except Exception as e:
+                st.error(f"No se pudo realizar el match con la maestra de bancos: {e}")
+
+    hon_enriquecido = ss.get("honorarios_enriquecido")
+    match_disponible = isinstance(hon_enriquecido, pd.DataFrame) and not getattr(hon_enriquecido, "empty", True)
+    if match_disponible:
+        ss["honorarios_summary"] = build_honorarios_summary(hon_enriquecido)
+    elif not honorarios_cargados:
+        ss["honorarios_summary"] = None
+
+    hon_preview_open = False
+    df_hon_norm = ss.get("honorarios")
+    if isinstance(df_hon_norm, pd.DataFrame):
+        hon_preview_open = not df_hon_norm.empty
+    with st.expander("Honorarios normalizados (vista previa 100 filas)", expanded=hon_preview_open):
+        _render_preview_table(ss.get("honorarios"))
+
+safe_markdown('<div class="app-separator"></div>')
+
+df = get_df_norm()
+if df is None:
+    df_cached = ss.get("df_cache")
+    if isinstance(df_cached, pd.DataFrame) and not df_cached.empty:
+        df = df_cached
+        safe_markdown(
+            """
+            <div class="app-note">
+                Mostrando el ultimo resumen calculado (sin cambios nuevos).
+            </div>
+            """,
+        )
+    else:
+        safe_markdown(
+            """
+            <div class="app-note">
+                Aun no hay base normalizada. Carga y mapea tus documentos para revisar el resumen.
+            </div>
+            """,
+        )
+        st.stop()
+else:
+    ss["df_cache"] = df
+    ss["_match_timestamp_view"] = ss.get("_match_timestamp")
+
+safe_markdown('<div class="app-separator"></div>')
+
+safe_markdown(
+    """
+    <div style="text-align:center;font-size:0.85rem;color:var(--app-text-muted);padding:1.2rem 0 2rem;">
+        Desarrollado por <strong>Danilo Parada Ulloa</strong>
+    </div>
+    """,
+)
+
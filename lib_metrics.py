from __future__ import annotations

from typing import Dict, Mapping, Sequence, Any, Optional

import logging

import numpy as np
import pandas as pd

from lib_common import apply_advanced_filters

<<<<<<< HEAD
def compute_dic_split(df: pd.DataFrame, lo: int = -5, hi: int = 365) -> dict:
    f = df.copy()
    to_dt = lambda s: pd.to_datetime(s, errors="coerce").dt.tz_localize(None)
    for c in ["fecha_emision", "fecha_contab", "fecha_pagado"]:
        if c not in f.columns:
            f[c] = pd.NaT
        else:
            f[c] = to_dt(f[c])

    mA = f["fecha_contab"].notna() & f["fecha_pagado"].notna()
    dA = (f.loc[mA, "fecha_contab"] - f.loc[mA, "fecha_emision"]).dt.days.dropna()
    dA = dA.clip(lower=lo, upper=hi)
    dic_pagadas_avg = None if dA.empty else round(float(dA.mean()), 1)
    dic_pagadas_n = int(mA.sum())

    mB = f["fecha_contab"].notna() & f["fecha_pagado"].isna()
    dB = (f.loc[mB, "fecha_contab"] - f.loc[mB, "fecha_emision"]).dt.days.dropna()
    dB = dB.clip(lower=lo, upper=hi)
    dic_contab_unpaid_avg = None if dB.empty else round(float(dB.mean()), 1)
    dic_contab_unpaid_n = int(mB.sum())

    mC = f["fecha_contab"].isna()
    no_contab_n = int(mC.sum())

    return {
        "dic_pagadas_avg": dic_pagadas_avg,
        "dic_pagadas_n": dic_pagadas_n,
        "dic_contab_unpaid_avg": dic_contab_unpaid_avg,
        "dic_contab_unpaid_n": dic_contab_unpaid_n,
        "no_contab_n": no_contab_n,
    }
=======

def compute_monto_pagado_real(df: pd.DataFrame) -> pd.Series:
    f = df.copy()
    index = f.index

    a_raw = f.get("monto_autorizado")
    if isinstance(a_raw, pd.Series):
        a = pd.to_numeric(a_raw, errors="coerce")
    else:
        a = pd.Series(a_raw, index=index)
        a = pd.to_numeric(a, errors="coerce")

    p_raw = f.get("monto_pagado")
    if isinstance(p_raw, pd.Series):
        p = pd.to_numeric(p_raw, errors="coerce")
    else:
        p = pd.Series(p_raw, index=index)
        p = pd.to_numeric(p, errors="coerce")

    fecha_raw = f.get("fecha_pagado")
    if isinstance(fecha_raw, pd.Series):
        fecha = pd.to_datetime(fecha_raw, errors="coerce")
    else:
        fecha = pd.Series(fecha_raw, index=index)
        fecha = pd.to_datetime(fecha, errors="coerce")

    p = p.fillna(0)
    a = a.fillna(np.nan)

    cond1 = fecha.notna() & (p > 0)
    cond2 = fecha.notna() & (p <= 0) & (a.fillna(0) > 0)
    cond3 = fecha.isna() & (p > 0)

    out = pd.Series(0.0, index=index, dtype="float64")
    out.loc[cond1] = a.where(a.notna(), p).loc[cond1]
    out.loc[cond2] = a.fillna(0).loc[cond2]
    out.loc[cond3] = p.loc[cond3]
    return out.clip(lower=0)
>>>>>>> 27e248da

def _safe_to_numeric(s: pd.Series, default: float = 0.0) -> pd.Series:
    try:
        out = pd.to_numeric(s, errors="coerce")
        return out.fillna(default)
    except Exception:
        return pd.Series([default] * len(s), index=s.index)

def _safe_to_datetime(s: pd.Series) -> pd.Series:
    try:
        return pd.to_datetime(s, errors="coerce")
    except Exception:
        return pd.to_datetime(pd.NaT)

def ensure_derived_fields(df_in: Optional[pd.DataFrame]) -> pd.DataFrame:
    """Crea columnas derivadas comunes sin modificar ``df_in``.

    Cuando la entrada es ``None`` se retorna un ``DataFrame`` vacío para que
    los consumidores puedan continuar con una estructura válida sin errores de
    atributo. Esto ocurre, por ejemplo, en las páginas de Streamlit antes de que
    el usuario cargue información.
    """

    if df_in is None:
        return pd.DataFrame()

    if not isinstance(df_in, pd.DataFrame):
        try:
            df = pd.DataFrame(df_in)
        except Exception:
            return pd.DataFrame()
    else:
        df = df_in.copy()

    # Fechas y montos
    for c in ["fac_fecha_factura", "fecha_autoriza", "fecha_pagado", "fecha_cc"]:
        if c in df.columns: df[c] = _safe_to_datetime(df[c])
    for c in ["fac_monto_total", "monto_autorizado", "monto_pagado", "monto_ce", "con_oc"]:
        if c in df.columns:
            df[c] = _safe_to_numeric(df[c], default=0.0)

    # Columnas estándar de pago
    if "monto_ce" not in df.columns:
        df["monto_ce"] = _safe_to_numeric(df.get("monto_pagado", pd.Series(0, index=df.index)), default=0.0)
    else:
        df["monto_ce"] = _safe_to_numeric(df["monto_ce"], default=0.0)

    if "fecha_ce" not in df.columns:
        fallback = df.get("fecha_pago_ce")
        if fallback is None:
            fallback = df.get("fecha_pagado")
        df["fecha_ce"] = _safe_to_datetime(fallback if fallback is not None else pd.Series(pd.NaT, index=df.index))
    else:
        df["fecha_ce"] = _safe_to_datetime(df["fecha_ce"])

    # Estado pago si falta
    maut = df.get("monto_autorizado", pd.Series(0, index=df.index)).fillna(0.0)
    monto_ce = df.get("monto_ce", pd.Series(0, index=df.index)).fillna(0.0)
    fecha_ce = pd.to_datetime(df.get("fecha_ce"), errors="coerce") if "fecha_ce" in df.columns else pd.Series(pd.NaT, index=df.index)
    estado_pagada = (monto_ce > 0) | fecha_ce.notna()
    df["is_pagada"] = estado_pagada

    if "estado_pago" not in df.columns:
        df["estado_pago"] = np.select(
            [estado_pagada, (maut > 0) & ~estado_pagada],
            ["pagada", "autorizada_sin_pago"],
            default="sin_autorizacion",
        )
    else:
        df.loc[estado_pagada, "estado_pago"] = "pagada"

    # Derivadas de tiempo
    if "fac_fecha_factura" in df.columns and "fecha_autoriza" in df.columns:
        df["dias_factura_autorizacion"] = (df["fecha_autoriza"] - df["fac_fecha_factura"]).dt.days
    if "fac_fecha_factura" in df.columns and "fecha_pagado" in df.columns:
        df["dias_a_pago_calc"] = (df["fecha_pagado"] - df["fac_fecha_factura"]).dt.days
    if "fecha_autoriza" in df.columns and "fecha_pagado" in df.columns:
        df["dias_autorizacion_pago_calc"] = (df["fecha_pagado"] - df["fecha_autoriza"]).dt.days

    # Transcurridos / deuda
    hoy = pd.Timestamp.today().normalize()
    if "fac_fecha_factura" in df.columns:
        df["dias_transcurridos_estado"] = np.where(
            df["estado_pago"].eq("pagada"),
            df.get("dias_a_pago_calc", pd.Series(np.nan, index=df.index)),
            (hoy - df["fac_fecha_factura"]).dt.days,
        )
        if "fecha_venc_30" not in df.columns:
            df["fecha_venc_30"] = df["fac_fecha_factura"] + pd.to_timedelta(30, unit="D")
        if "dias_a_vencer" not in df.columns:
            df["dias_a_vencer"] = (df["fecha_venc_30"] - hoy).dt.days
        if "importe_deuda" not in df.columns:
            df["importe_deuda"] = np.where(
                df["estado_pago"].eq("autorizada_sin_pago"),
                df.get("monto_autorizado", 0.0),
                df.get("fac_monto_total", 0.0),
            )
        if "Nivel" not in df.columns:
            df["Nivel"] = df["estado_pago"].map({
                "autorizada_sin_pago": "Doc. Autorizado p/ Pago",
                "sin_autorizacion": "Doc. Pendiente de Autorización",
            })

    if "prov_prioritario" not in df.columns:
        df["prov_prioritario"] = False

    return df

def _first_present(df: pd.DataFrame, candidates: Sequence[str]) -> Optional[str]:
    for col in candidates:
        if col in df.columns:
            return col
    return None


def _sum_numeric(series: Optional[pd.Series]) -> float:
    if series is None:
        return 0.0
    values = pd.to_numeric(series, errors="coerce").fillna(0.0)
    return float(values.sum())


def _paid_mask(
    df: pd.DataFrame,
    amount_col: Optional[str],
    pay_date_col: Optional[str],
) -> pd.Series:
    mask = pd.Series(False, index=df.index)

    if "estado_pago" in df.columns:
        estados = df["estado_pago"].astype(str).str.lower()
        mask = mask | estados.str.contains("pagad", na=False)

    if amount_col and amount_col in df.columns:
        monto = pd.to_numeric(df[amount_col], errors="coerce").fillna(0.0)
        mask = mask | (monto > 0)

    if pay_date_col and pay_date_col in df.columns:
        fechas_pago = pd.to_datetime(df[pay_date_col], errors="coerce")
        mask = mask | fechas_pago.notna()

    return mask


def _mean_days(
    df: pd.DataFrame,
    end_col: Optional[str],
    start_col: Optional[str],
    *,
    clip: tuple[int, int] = (-5, 365),
) -> float:
    if not end_col or not start_col:
        return float("nan")

    fechas_fin = pd.to_datetime(df[end_col], errors="coerce")
    fechas_ini = pd.to_datetime(df[start_col], errors="coerce")
    delta = (fechas_fin - fechas_ini).dt.days
    delta = delta.dropna()
    if clip:
        delta = delta[(delta >= clip[0]) & (delta <= clip[1])]
    if delta.empty:
        return float("nan")
    return float(np.round(delta.mean(), 1))


def apply_common_filters(df: pd.DataFrame, filtros: Mapping[str, Any]) -> pd.DataFrame:
    """Aplica filtros compartidos para Tablero KPI e Informe Asesor."""

    if df is None:
        return pd.DataFrame()

    base = ensure_derived_fields(df)

    fac_range = filtros.get("fac_range")
    pay_range = filtros.get("pay_range")

    if fac_range and len(fac_range) == 2 and all(fac_range):
        fac_ini, fac_fin = fac_range
        if "fac_fecha_factura" in base.columns:
            fechas_fac = pd.to_datetime(base["fac_fecha_factura"], errors="coerce")
            mask_fac = fechas_fac.dt.date.between(fac_ini, fac_fin)
            base = base[mask_fac]

    if pay_range and len(pay_range) == 2 and all(pay_range):
        pay_ini, pay_fin = pay_range
        if "fecha_pagado" in base.columns:
            fechas_pago = pd.to_datetime(base["fecha_pagado"], errors="coerce")
            mask_pay = fechas_pago.isna() | fechas_pago.dt.date.between(pay_ini, pay_fin)
            base = base[mask_pay]

    sede = filtros.get("sede", [])
    org = filtros.get("org", [])
    prov = filtros.get("prov", [])
    cc = filtros.get("cc", [])
    oc = filtros.get("oc", [])
    est = filtros.get("est", [])
    estado_doc = filtros.get("estado_doc")
    prio = filtros.get("prio", [])

    base = apply_advanced_filters(base, sede, org, prov, cc, oc, est, prio)
    if estado_doc not in (None, "", "Todos") and "estado_doc" in base.columns:
        estado_norm = base["estado_doc"].astype(str)
        base = base[estado_norm == str(estado_doc)]
    return base


def _sanitize_monto(series: Optional[pd.Series]) -> pd.Series:
    if series is None:
        return pd.Series(dtype="float64")
    return pd.to_numeric(series, errors="coerce").fillna(0.0)


def _sanitize_datetime(series: Optional[pd.Series]) -> pd.Series:
    if series is None:
        return pd.Series(dtype="datetime64[ns]")
    return pd.to_datetime(series, errors="coerce")


def is_pagada_row(row: pd.Series) -> bool:
    """Determina si una fila representa un documento pagado según reglas estándar."""

    monto = pd.to_numeric(pd.Series([row.get("monto_ce", 0.0)]), errors="coerce").fillna(0.0).iloc[0]
    fecha = pd.to_datetime(pd.Series([row.get("fecha_ce")]), errors="coerce").iloc[0]
    return bool((monto > 0) or pd.notna(fecha))


def _derive_pagadas(df: pd.DataFrame) -> pd.Series:
    monto_ce = _sanitize_monto(df.get("monto_ce"))
    fecha_ce = _sanitize_datetime(df.get("fecha_ce"))
    return monto_ce.gt(0) | fecha_ce.notna()


def _mean_days_clip(
    df: pd.DataFrame,
    start_col: Optional[str],
    end_col: Optional[str],
    *,
    mask: Optional[pd.Series] = None,
    clip: tuple[int, int] = (-5, 365),
) -> float:
    if not start_col or not end_col or start_col not in df.columns or end_col not in df.columns:
        return float("nan")

    dates_start = _sanitize_datetime(df[start_col])
    dates_end = _sanitize_datetime(df[end_col])
    valid_mask = dates_start.notna() & dates_end.notna()
    if mask is not None:
        valid_mask &= mask

    if not valid_mask.any():
        return float("nan")

    delta = (dates_end - dates_start).dt.days.loc[valid_mask]
    if clip:
        delta = delta[(delta >= clip[0]) & (delta <= clip[1])]
    if delta.empty:
        return float("nan")
    return float(np.round(delta.mean(), 1))


def compute_kpis(df: pd.DataFrame) -> Dict[str, float]:
    """Calcula KPIs monetarios y de tiempos sobre un DataFrame ya filtrado."""

    if df is None or df.empty:
        return {
            "total_facturado": 0.0,
            "total_pagado": 0.0,
            "total_pagado_real": 0.0,
            "facturado_pagado": 0.0,
            "facturado_sin_pagar": 0.0,
            "dpp": float("nan"),
            "dic": float("nan"),
            "dcp": float("nan"),
            "brecha_pct": 0.0,
            "docs_total": 0.0,
            "docs_pagados": 0.0,
        }

    data = df.copy()

    data["monto_pagado_real"] = compute_monto_pagado_real(data)
    data["monto_facturado"] = _sanitize_monto(
        data.get("monto_facturado", data.get("fac_monto_total", 0.0))
    )

    data["fecha_emision"] = _sanitize_datetime(data.get("fecha_emision", data.get("fac_fecha_factura")))
    data["fecha_contab"] = _sanitize_datetime(data.get("fecha_contabilizacion", data.get("fecha_cc")))
    data["fecha_pagado"] = _sanitize_datetime(data.get("fecha_pagado"))

    pagadas_monto = data["monto_pagado_real"] > 0

    total_facturado = float(data["monto_facturado"].sum())
    total_pagado_real = float(data["monto_pagado_real"].sum())
    facturado_pagado = float(data.loc[pagadas_monto, "monto_facturado"].sum())
    facturado_sin_pagar = float(data.loc[~pagadas_monto, "monto_facturado"].sum())

    brecha_pct = 100.0 * (total_pagado_real - total_facturado) / max(total_facturado, 1.0)

    pagadas_fecha = data["fecha_pagado"].notna()
    dpp = _mean_days_clip(data, "fecha_emision", "fecha_pagado", mask=pagadas_fecha)
    dic = _mean_days_clip(data, "fecha_emision", "fecha_contab")
    dcp = _mean_days_clip(data, "fecha_contab", "fecha_pagado", mask=pagadas_fecha)

    if abs((facturado_pagado + facturado_sin_pagar) - total_facturado) > 0.51:
        logging.getLogger(__name__).warning("Desbalance en desglose de facturación detectado durante compute_kpis")

    return {
        "total_facturado": total_facturado,
        "total_pagado": total_pagado_real,
        "total_pagado_real": total_pagado_real,
        "facturado_pagado": facturado_pagado,
        "facturado_sin_pagar": facturado_sin_pagar,
        "dpp": dpp,
        "dic": dic,
        "dcp": dcp,
        "brecha_pct": brecha_pct,
        "docs_total": float(len(data)),
        "docs_pagados": float(pagadas_monto.sum()),
    }

def prepare_hist_data(df: pd.DataFrame, column: str, max_days: int = 100) -> pd.DataFrame:
    """Dataset limpio para histogramas (sin negativos/NaN, recorte por ventana)."""
    d = ensure_derived_fields(df)
    if column not in d.columns:
        return pd.DataFrame(columns=[column])
    s = d[column].dropna()
    s = s[s >= 0]
    s = s[s <= max_days]
    return pd.DataFrame({column: s})<|MERGE_RESOLUTION|>--- conflicted
+++ resolved
@@ -9,39 +9,6 @@
 
 from lib_common import apply_advanced_filters
 
-<<<<<<< HEAD
-def compute_dic_split(df: pd.DataFrame, lo: int = -5, hi: int = 365) -> dict:
-    f = df.copy()
-    to_dt = lambda s: pd.to_datetime(s, errors="coerce").dt.tz_localize(None)
-    for c in ["fecha_emision", "fecha_contab", "fecha_pagado"]:
-        if c not in f.columns:
-            f[c] = pd.NaT
-        else:
-            f[c] = to_dt(f[c])
-
-    mA = f["fecha_contab"].notna() & f["fecha_pagado"].notna()
-    dA = (f.loc[mA, "fecha_contab"] - f.loc[mA, "fecha_emision"]).dt.days.dropna()
-    dA = dA.clip(lower=lo, upper=hi)
-    dic_pagadas_avg = None if dA.empty else round(float(dA.mean()), 1)
-    dic_pagadas_n = int(mA.sum())
-
-    mB = f["fecha_contab"].notna() & f["fecha_pagado"].isna()
-    dB = (f.loc[mB, "fecha_contab"] - f.loc[mB, "fecha_emision"]).dt.days.dropna()
-    dB = dB.clip(lower=lo, upper=hi)
-    dic_contab_unpaid_avg = None if dB.empty else round(float(dB.mean()), 1)
-    dic_contab_unpaid_n = int(mB.sum())
-
-    mC = f["fecha_contab"].isna()
-    no_contab_n = int(mC.sum())
-
-    return {
-        "dic_pagadas_avg": dic_pagadas_avg,
-        "dic_pagadas_n": dic_pagadas_n,
-        "dic_contab_unpaid_avg": dic_contab_unpaid_avg,
-        "dic_contab_unpaid_n": dic_contab_unpaid_n,
-        "no_contab_n": no_contab_n,
-    }
-=======
 
 def compute_monto_pagado_real(df: pd.DataFrame) -> pd.Series:
     f = df.copy()
@@ -80,7 +47,6 @@
     out.loc[cond2] = a.fillna(0).loc[cond2]
     out.loc[cond3] = p.loc[cond3]
     return out.clip(lower=0)
->>>>>>> 27e248da
 
 def _safe_to_numeric(s: pd.Series, default: float = 0.0) -> pd.Series:
     try:

--- conflicted
+++ resolved
@@ -1,773 +1,669 @@
-# 10_Tablero_KPI.py — KPI con Gap-1, promedios GLOBAL/LOCAL y histogramas alineados
-from __future__ import annotations
-
-import html
-import numpy as np
-import pandas as pd
-import plotly.graph_objects as go
-import streamlit as st
-
-from lib_common import (
-    get_df_norm, general_date_filters_ui, apply_general_filters,
-    advanced_filters_ui, apply_advanced_filters, money, one_decimal, header_ui,
-    ESTADO_LABEL
-)
-from lib_metrics import ensure_derived_fields, compute_kpis
-from lib_report import excel_bytes_multi
-
-BLUE = "#1f77b4"   # pagadas
-RED  = "#e57373"   # no pagadas
-PURP = "#8e44ad"   # línea promedio GLOBAL
-GRN  = "#2ecc71"
-
-def _metric_card(title: str, value: str, caption: str | None = None) -> str:
-    extra = (
-        f'<p style="margin-top:0.45rem;color:var(--app-text-muted);font-size:0.82rem;">{caption}</p>'
-        if caption else ""
-    )
-    return (
-        '<div class="app-card">'
-        f'<div class="app-card__title">{title}</div>'
-        f'<div class="app-card__value">{value}</div>'
-        f'{extra}'
-        '</div>'
-    )
-
-
-def _stat_pill(label: str, value: str) -> str:
-    return (
-        '<div class="app-inline-stats__item">'
-        f'<span style="font-weight:600;color:var(--app-text);">{label}:</span> {value}'
-        '</div>'
-    )
-
-
-<<<<<<< HEAD
-def _segment_card(title: str, primary: str, stats: list[tuple[str, str]]) -> str:
-    pills = "".join(_stat_pill(name, val) for name, val in stats)
-    return (
-        '<div class="app-card">'
-        f'<div class="app-card__title">{title}</div>'
-        f'<div class="app-card__value">{primary}</div>'
-        f'<div class="app-inline-stats">{pills}</div>'
-        '</div>'
-    )
-
-
-def _render_kpi_stat_cards(items: list[tuple[str, str]]) -> None:
-    if not items:
-        return
-    # Reutilizamos _metric_card para heredar la clase "app-card" y asegurar el mismo acabado.
-    cards = [_metric_card(label, value) for label, value in items]
-    st.markdown(
-        '<div class="app-card-grid">' + "".join(cards) + '</div>',
-        unsafe_allow_html=True,
-    )
-
-
-def _render_percentile_cards(items: list[tuple[str, str, str | None]]):
-    if not items:
-        return
-    cards = []
-    for label, value, helper in items:
-=======
-def _segment_card(title: str, primary: str, stats: list[tuple[str, str]]) -> str:
-    pills = "".join(_stat_pill(name, val) for name, val in stats)
-    return (
-        '<div class="app-card">'
-        f'<div class="app-card__title">{title}</div>'
-        f'<div class="app-card__value">{primary}</div>'
-        f'<div class="app-inline-stats">{pills}</div>'
-        '</div>'
-    )
-
-
-def _render_kpi_stat_cards(items: list[tuple[str, str]]) -> None:
-    if not items:
-        return
-    cards = []
-    for label, value in items:
-        cards.append(
-            "<article class=\"app-kpi-card\">"
-            f"<span class=\"app-kpi-card__label\">{html.escape(label)}</span>"
-            f"<span class=\"app-kpi-card__value\">{html.escape(value)}</span>"
-            "</article>"
-        )
-    st.markdown(
-        '<div class="app-kpi-cards">' + "".join(cards) + '</div>',
-        unsafe_allow_html=True,
-    )
-
-
-def _render_percentile_cards(items: list[tuple[str, str, str | None]]):
-    if not items:
-        return
-    cards = []
-    for label, value, helper in items:
->>>>>>> 4a6dc039
-        label_html = html.escape(label)
-        value_html = html.escape(value)
-        helper_html = (
-            f'<div class="app-percentile-helper">{html.escape(helper)}</div>' if helper else ""
-        )
-        cards.append(
-            f'<div class="app-percentile-card">'
-            f'<div class="app-percentile-label">{label_html}</div>'
-            f'<div class="app-percentile-value">{value_html}</div>'
-            f'{helper_html}'
-            '</div>'
-        )
-    st.markdown('<div class="app-percentile-grid">' + "".join(cards) + '</div>', unsafe_allow_html=True)
-   # línea promedio LOCAL
-
-st.set_page_config(page_title="Tablero KPI", layout="wide")
-header_ui("Métricas de Pagos y Ciclo de Facturas", current_page="KPI")
-
-# ===================== Helpers CE robusto =====================
-TRUE_TOKENS = {"true", "1", "si", "sí", "s", "y", "t", "yes", "x"}
-
-def _coerce_bool_series(s: pd.Series) -> pd.Series:
-    """Convierte Serie a booleana (acepta 1/0, Sí/No, True/False, etc.). NaN -> False."""
-    if s.dtype == bool:
-        return s.fillna(False)
-    if pd.api.types.is_numeric_dtype(s):
-        return s.fillna(0).astype(float) > 0
-    ss = s.astype(str).str.strip().str.lower()
-    return ss.isin(TRUE_TOKENS)
-
-def _subset_by_ce(dfin: pd.DataFrame, choice: str) -> pd.DataFrame:
-    if "cuenta_especial" not in dfin.columns:
-        return dfin
-    ce_mask = _coerce_bool_series(dfin["cuenta_especial"])
-    if choice == "Cuenta Especial":
-        return dfin[ce_mask]
-    if choice == "No Cuenta Especial":
-        return dfin[~ce_mask]
-    return dfin
-
-# ===================== Carga base =====================
-df0 = get_df_norm()
-if df0 is None:
-    st.warning("Cargue y mapee datos en 'Carga de Data'.")
-    st.stop()
-
-df0 = ensure_derived_fields(df0)
-
-# ===================== Filtros globales =====================
-fac_ini, fac_fin, pay_ini, pay_fin = general_date_filters_ui(df0)
-sede, org, prov, cc, oc, est, _prio_removed = advanced_filters_ui(df0)
-
-df = apply_general_filters(df0, fac_ini, fac_fin, pay_ini, pay_fin)
-df = apply_advanced_filters(df, sede, org, prov, cc, oc, est, [])
-
-# Particiones útiles
-df_pag     = df[df["estado_pago"] == "pagada"].copy()
-df_no_pag  = df[df["estado_pago"] != "pagada"].copy()
-
-# ===================== KPIs principales =====================
-st.subheader("Metricas principales del periodo")
-
-# Recuperamos filtros locales previos para sincronizar las tarjetas superiores con la sección Pagadas.
-ce_local_state = st.session_state.get("ce_local", "Todas")
-prio_local_state = st.session_state.get("prio_local", "Todos")
-max_dias_pag_state = st.session_state.get("max_dias_pag", 100)
-
-def _subset_by_prio(dfin: pd.DataFrame, choice: str) -> pd.DataFrame:
-    if "prov_prioritario" not in dfin.columns:
-        return dfin
-    if choice == "Prioritario":
-        return dfin[dfin["prov_prioritario"] == True]
-    if choice == "No Prioritario":
-        return dfin[dfin["prov_prioritario"] == False]
-    return dfin
-
-
-def _apply_locals(dfin: pd.DataFrame, ce_choice: str, prio_choice: str) -> pd.DataFrame:
-    d = _subset_by_ce(dfin, ce_choice)  # <-- CE robusto
-    if "prov_prioritario" in d.columns:
-        if prio_choice == "Prioritario":
-            d = d[d["prov_prioritario"] == True]
-        elif prio_choice == "No Prioritario":
-            d = d[d["prov_prioritario"] == False]
-    return d
-
-prio_local_kpi = st.radio(
-    "Filtrar prioritario (solo para estos indicadores)",
-    ["Todos", "Prioritario", "No Prioritario"],
-    horizontal=True, index=0
-)
-
-df_kpi = _subset_by_prio(df, prio_local_kpi)
-kpi = compute_kpis(df_kpi)
-
-# ===== Base de pagos contabilizados (para DSO/TFC/TPC y promedios globales) =====
-df_pag_contab = df[(df["estado_pago"] == "pagada") &
-                   (pd.to_datetime(df.get("fecha_cc"), errors="coerce").notna())].copy()
-df_kpi_contab = _subset_by_prio(df_pag_contab, prio_local_kpi)
-
-fac_k = pd.to_datetime(df_kpi_contab.get("fac_fecha_factura"), errors="coerce")
-cc_k = pd.to_datetime(df_kpi_contab.get("fecha_cc"), errors="coerce")
-pago_k = pd.to_datetime(df_kpi_contab.get("fecha_pagado"), errors="coerce")
-
-dso_kpi = (pago_k - fac_k).dt.days     # emision -> pago
-tfc_kpi = (cc_k - fac_k).dt.days       # emision -> contabilizacion
-tpc_kpi = (pago_k - cc_k).dt.days      # contabilizacion -> pago
-
-mean_dso_kpi = float(np.nanmean(dso_kpi)) if dso_kpi.notna().any() else np.nan
-mean_tfc_kpi = float(np.nanmean(tfc_kpi)) if tfc_kpi.notna().any() else np.nan
-mean_tpc_kpi = float(np.nanmean(tpc_kpi)) if tpc_kpi.notna().any() else np.nan
-
-# ====== Gap-1 (solo documentos pagados contabilizados) ======
-fec_cc_all = pd.to_datetime(df_kpi.get("fecha_cc"), errors="coerce")
-mask_pag = (df_kpi.get("estado_pago") == "pagada")
-mask_cc = fec_cc_all.notna()
-mask_base = mask_pag & mask_cc  # pagos contabilizados
-
-fact_pag = pd.to_numeric(df_kpi.get("fac_monto_total", 0.0), errors="coerce").where(mask_base, other=0.0).sum()
-contab_pag = pd.to_numeric(df_kpi.get("monto_autorizado", 0.0), errors="coerce").where(mask_base, other=0.0).sum()
-<<<<<<< HEAD
-gap1_pct = (contab_pag / fact_pag - 1.0) * 100 if fact_pag > 0 else 0.0
-
-# Reutilizamos _metric_card para que las 6 tarjetas compartan el mismo acabado azul profesional.
-df_pag_contab_loc = _apply_locals(df_pag_contab, ce_local_state, prio_local_state)
-
-fac_l   = pd.to_datetime(df_pag_contab_loc.get("fac_fecha_factura"), errors="coerce")
-cc_l    = pd.to_datetime(df_pag_contab_loc.get("fecha_cc"), errors="coerce")
-pago_l  = pd.to_datetime(df_pag_contab_loc.get("fecha_pagado"), errors="coerce")
-
-dso_loc = (pago_l - fac_l).dt.days
-tfc_loc = (cc_l   - fac_l).dt.days
-tpc_loc = (pago_l - cc_l).dt.days
-
-# Promedios GLOBAL (fijos) ya calculados arriba; Promedios LOCAL (dependen de filtros locales)
-mean_dso_loc = float(np.nanmean(dso_loc)) if dso_loc.notna().any() else np.nan
-mean_tfc_loc = float(np.nanmean(tfc_loc)) if tfc_loc.notna().any() else np.nan
-mean_tpc_loc = float(np.nanmean(tpc_loc)) if tpc_loc.notna().any() else np.nan
-
-def _format_promedio(valor: float) -> str:
-    return f"{one_decimal(valor)} dias" if pd.notna(valor) else "s/d"
-
-# Eliminamos la antigua fila duplicada y concentramos las seis tarjetas principales en este bloque azul.
-summary_cards: list[str] = []
-summary_cards.extend([
-    _metric_card(
-        "DSO (emision-pago)",
-        _format_promedio(mean_dso_loc),
-        caption=f"Promedio global: {_format_promedio(mean_dso_kpi)}",
-    ),
-    _metric_card(
-        "TFC (emision-contab.)",
-        _format_promedio(mean_tfc_loc),
-        caption=f"Promedio global: {_format_promedio(mean_tfc_kpi)}",
-    ),
-    _metric_card(
-        "TPC (contab.-pago)",
-        _format_promedio(mean_tpc_loc),
-        caption=f"Promedio global: {_format_promedio(mean_tpc_kpi)}",
-    ),
-])
-
-dso_num = pd.to_numeric(dso_loc, errors="coerce")
-dso_valid = dso_num[dso_num.notna()]
-count_le_30 = int((dso_valid <= 30).sum()) if not dso_valid.empty else 0
-count_mid = int(((dso_valid > 30) & (dso_valid <= max_dias_pag_state)).sum()) if not dso_valid.empty else 0
-count_gt = int((dso_valid > max_dias_pag_state).sum()) if not dso_valid.empty else 0
-
-summary_cards.extend([
-    _metric_card("Pagadas ≤ 30 días", f"{count_le_30:,}"),
-    _metric_card(f"Pagadas 31–{max_dias_pag_state} días", f"{count_mid:,}"),
-    _metric_card(f"Pagadas > {max_dias_pag_state} días", f"{count_gt:,}"),
-])
-
-st.markdown(
-    '<div class="app-card-grid">' + "".join(summary_cards) + '</div>',
-    unsafe_allow_html=True,
-)
-
-st.markdown(
-    f"""
-    <div class="app-note">
-        <strong>Gap-1 %</strong> = (Contabilizado pagado / Facturado pagado - 1) * 100.
-=======
-gap1_pct = (contab_pag / fact_pag - 1.0) * 100 if fact_pag > 0 else 0.0
-
-# Eliminamos la grilla duplicada de KPI; los valores de DSO/TFC/TPC se mostrarán una sola vez en la sección de Pagadas.
-metric_cards = [
-    _metric_card("Monto total facturado", money(kpi["total_facturado"])),
-    _metric_card("Total pagado (autorizado)", money(kpi["total_pagado_aut"])),
-    _metric_card("Gap-1 %", f"{one_decimal(gap1_pct)}%"),
-]
-st.markdown('<div class="app-card-grid">' + "".join(metric_cards) + '</div>', unsafe_allow_html=True)
-
-st.markdown(
-    f"""
-    <div class="app-note">
-        <strong>Gap-1 %</strong> = (Contabilizado pagado / Facturado pagado - 1) * 100.
->>>>>>> 4a6dc039
-        Facturado pagado = {money(fact_pag)} | Contabilizado pagado = {money(contab_pag)}.
-    </div>
-    """,
-    unsafe_allow_html=True,
-)
-
-# ====== KPIs por cuenta especial (Si/No) ======
-if "cuenta_especial" in df_kpi.columns:
-    st.markdown('<div class="app-separator"></div>', unsafe_allow_html=True)
-    st.markdown("### Metricas por cuenta especial")
-
-    ce_mask_all = _coerce_bool_series(df_kpi["cuenta_especial"])
-    segment_cards: list[str] = []
-    for flag, title in [(True, "Cuenta especial: si"), (False, "Cuenta especial: no")]:
-        sub = df_kpi[ce_mask_all] if flag else df_kpi[~ce_mask_all]
-        if sub.empty:
-            continue
-        k = compute_kpis(sub)
-        mask_seg = (sub.get("estado_pago") == "pagada") & (
-            pd.to_datetime(sub.get("fecha_cc"), errors="coerce").notna()
-        )
-        fac_p = pd.to_numeric(sub.get("fac_monto_total", 0.0), errors="coerce").where(mask_seg, other=0.0).sum()
-        cont_p = pd.to_numeric(sub.get("monto_autorizado", 0.0), errors="coerce").where(mask_seg, other=0.0).sum()
-        g1 = (cont_p / fac_p - 1.0) * 100 if fac_p > 0 else 0.0
-
-        stats = [
-            ("Documentos", f"{len(sub):,}"),
-            ("Total pagado", money(k["total_pagado_aut"])),
-            ("DSO", f"{one_decimal(k['dso'])} dias"),
-            ("TFC", f"{one_decimal(k['tfa'])} dias"),
-            ("TPC", f"{one_decimal(k['tpa'])} dias"),
-            ("Gap-1 %", f"{one_decimal(g1)}%"),
-        ]
-        segment_cards.append(
-            _segment_card(title, money(k["total_facturado"]), stats)
-        )
-
-    if segment_cards:
-        st.markdown('<div class="app-card-grid">' + "".join(segment_cards) + '</div>', unsafe_allow_html=True)
-    else:
-        st.info("Sin registros suficientes para evaluar segmentos de cuenta especial.")
-
-# ===================== Analisis interactivo de tiempos (filtros LOCALES) =====================
-st.markdown('<div class="app-separator"></div>', unsafe_allow_html=True)
-st.subheader("Analisis interactivo de tiempos")
-
-ctrl_row1 = st.columns(4)
-max_dias_pag = ctrl_row1[0].slider("Dia maximo a visualizar", 30, 365, 100, 10, key="max_dias_pag")
-bins_pag     = ctrl_row1[1].slider("Numero de clases (columnas)", 10, 100, 25, 5, key="bins_pag")
-
-ce_local = "Todas"
-if "cuenta_especial" in df.columns:
-    ce_local = ctrl_row1[2].radio("Cuenta Especial (local)", ["Todas","Cuenta Especial","No Cuenta Especial"],
-                                  horizontal=True, index=0, key="ce_local")
-
-prio_local = ctrl_row1[3].radio("Prioritario (local)", ["Todos","Prioritario","No Prioritario"],
-                                horizontal=True, index=0, key="prio_local")
-
-# ===================== PAGADAS (pagos contabilizados) =====================
-st.markdown("### Pagadas (base: pagos contabilizados)")
-
-# Reutilizamos _metric_card para que las 6 tarjetas compartan el estilo azul definido en styles/theme.css.
-def _format_promedio(valor: float) -> str:
-    return f"{one_decimal(valor)} dias" if pd.notna(valor) else "s/d"
-
-
-summary_cards: list[str] = []
-summary_cards.extend([
-    _metric_card(
-        "DSO (emision-pago)",
-        _format_promedio(mean_dso_loc),
-        caption=f"Promedio global: {_format_promedio(mean_dso_kpi)}",
-    ),
-    _metric_card(
-        "TFC (emision-contab.)",
-        _format_promedio(mean_tfc_loc),
-        caption=f"Promedio global: {_format_promedio(mean_tfc_kpi)}",
-    ),
-    _metric_card(
-        "TPC (contab.-pago)",
-        _format_promedio(mean_tpc_loc),
-        caption=f"Promedio global: {_format_promedio(mean_tpc_kpi)}",
-    ),
-])
-
-dso_num = pd.to_numeric(dso_loc, errors="coerce")
-dso_valid = dso_num[dso_num.notna()]
-count_le_30 = int((dso_valid <= 30).sum()) if not dso_valid.empty else 0
-count_mid = int(((dso_valid > 30) & (dso_valid <= max_dias_pag)).sum()) if not dso_valid.empty else 0
-count_gt = int((dso_valid > max_dias_pag).sum()) if not dso_valid.empty else 0
-
-summary_cards.extend([
-    _metric_card("Pagadas ≤ 30 días", f"{count_le_30:,}"),
-    _metric_card(f"Pagadas 31–{max_dias_pag} días", f"{count_mid:,}"),
-    _metric_card(f"Pagadas > {max_dias_pag} días", f"{count_gt:,}"),
-])
-
-st.markdown(
-    '<div class="app-card-grid">' + "".join(summary_cards) + '</div>',
-    unsafe_allow_html=True,
-)
-
-# Reutilizamos _segment_card para heredar la clase "app-card" (styles/theme.css) y lograr el mismo acabado visual.
-def _format_promedio(valor: float) -> str:
-    return f"{one_decimal(valor)} dias" if pd.notna(valor) else "s/d"
-
-
-def _build_pagadas_cards() -> list[str]:
-    """Genera tarjetas de Pagadas con el mismo estilo que 'Métricas por cuenta especial'."""
-    configuracion = [
-        ("DSO (emision-pago)", mean_dso_loc, mean_dso_kpi, dso_loc),
-        ("TFC (emision-contab.)", mean_tfc_loc, mean_tfc_kpi, tfc_loc),
-        ("TPC (contab.-pago)", mean_tpc_loc, mean_tpc_kpi, tpc_loc),
-    ]
-    cards: list[str] = []
-    for titulo, promedio_local, promedio_global, serie in configuracion:
-        serie_num = pd.to_numeric(serie, errors="coerce")
-        if not serie_num.notna().any():
-            continue
-        stats = [
-            ("Promedio global", _format_promedio(promedio_global)),
-            ("Documentos", f"{int(serie_num.notna().sum()):,}"),
-        ]
-        # Cada tarjeta replica la jerarquía tipográfica al reutilizar app-card__title/app-card__value.
-        cards.append(_segment_card(titulo, _format_promedio(promedio_local), stats))
-    return cards
-
-
-pagadas_cards = [card for card in _build_pagadas_cards() if card]
-if any(pagadas_cards):
-    st.markdown('<div class="app-card-grid">' + "".join(pagadas_cards) + '</div>', unsafe_allow_html=True)
-
-# Reutilizamos _segment_card para heredar la clase "app-card" (styles/theme.css) y lograr el mismo acabado visual.
-def _format_promedio(valor: float) -> str:
-    return f"{one_decimal(valor)} dias" if pd.notna(valor) else "s/d"
-
-
-def _build_pagadas_cards() -> list[str]:
-    """Genera tarjetas de Pagadas con el mismo estilo que 'Métricas por cuenta especial'."""
-    configuracion = [
-        ("DSO (emision-pago)", mean_dso_loc, mean_dso_kpi, dso_loc),
-        ("TFC (emision-contab.)", mean_tfc_loc, mean_tfc_kpi, tfc_loc),
-        ("TPC (contab.-pago)", mean_tpc_loc, mean_tpc_kpi, tpc_loc),
-    ]
-    cards: list[str] = []
-    for titulo, promedio_local, promedio_global, serie in configuracion:
-        serie_num = pd.to_numeric(serie, errors="coerce")
-        if not serie_num.notna().any():
-            continue
-        stats = [
-            ("Promedio global", _format_promedio(promedio_global)),
-            ("Documentos", f"{int(serie_num.notna().sum()):,}"),
-        ]
-        # Cada tarjeta replica la jerarquía tipográfica al reutilizar app-card__title/app-card__value.
-        cards.append(_segment_card(titulo, _format_promedio(promedio_local), stats))
-    return cards
-
-
-pagadas_cards = [card for card in _build_pagadas_cards() if card]
-if any(pagadas_cards):
-    st.markdown('<div class="app-card-grid">' + "".join(pagadas_cards) + '</div>', unsafe_allow_html=True)
-
-def _hist_with_two_means(series: pd.Series, nbins: int, color: str,
-                         xmax: int, title: str, mean_global: float, mean_local: float):
-    vals = pd.to_numeric(series, errors="coerce")
-    vals = vals[(vals >= 0) & (vals <= xmax)]
-    fig = go.Figure()
-    fig.add_trace(go.Histogram(x=vals, nbinsx=nbins, marker_color=color))
-    # GLOBAL
-    if pd.notna(mean_global):
-        fig.add_vline(x=mean_global, line_dash="solid", line_color=PURP)
-        fig.add_annotation(x=mean_global, y=1.12, xref="x", yref="paper",
-                           text=f"Promedio global: {one_decimal(mean_global)} días",
-                           showarrow=False, font=dict(color=PURP))
-    # LOCAL
-    if pd.notna(mean_local):
-        fig.add_vline(x=mean_local, line_dash="dash", line_color=GRN)
-        fig.add_annotation(x=mean_local, y=1.04, xref="x", yref="paper",
-                           text=f"Promedio local: {one_decimal(mean_local)} días",
-                           showarrow=False, font=dict(color=GRN))
-    fig.update_layout(height=320, margin=dict(l=20,r=20,t=56,b=20), title=title)
-    return fig, vals
-
-def _stats_and_counts(vals: pd.Series, xmax: int):
-    vals = pd.to_numeric(vals, errors="coerce")
-    vals = vals[vals >= 0]
-    n_total = int(vals.notna().sum())
-    n_le    = int((vals <= xmax).sum())
-    n_gt    = n_total - n_le
-    p50 = float(np.nanpercentile(vals, 50)) if n_total else np.nan
-    p75 = float(np.nanpercentile(vals, 75)) if n_total else np.nan
-    p90 = float(np.nanpercentile(vals, 90)) if n_total else np.nan
-    return n_total, n_le, n_gt, p50, p75, p90
-
-# ======= NOTA DE VALIDEZ (N total / usados / excluidos negativos) =======
-def _validity_note(series_days: pd.Series, label: str):
-    """Muestra una nota de validez: N total vs N usados (≥0) y excluidos por tiempos negativos.
-    Importante para explicar diferencias de conteo con lo monetario.
-    """
-    raw = pd.to_numeric(series_days, errors="coerce")
-    raw = raw[raw.notna()]
-    n_total = int(len(raw))
-    n_neg   = int((raw < 0).sum())
-    n_used  = n_total - n_neg
-
-    st.caption(
-        f"ℹ️ {label}: N total={n_total:,} • N usados (≥0)={n_used:,} • Excluidos por tiempos negativos={n_neg:,}. "
-        "Los histogramas cuentan solo días ≥ 0; los promedios y agregados monetarios del tablero no se ven afectados."
-    )
-
-<<<<<<< HEAD
-# DSO ancho completo + contadores + P50/P75/P90
-if not dso_valid.empty:
-
-    fig_dso, _ = _hist_with_two_means(dso_loc, bins_pag, BLUE, max_dias_pag,
-                                      "Emisión → Pago (DSO)",
-                                      mean_global=mean_dso_kpi, mean_local=mean_dso_loc)
-=======
-# DSO ancho completo + contadores + P50/P75/P90
-if dso_loc.notna().any():
-    dso_num = pd.to_numeric(dso_loc, errors="coerce")
-    _render_kpi_stat_cards([
-        ("Pagadas ≤ 30 días", f"{int((dso_num<=30).sum()):,}"),
-        (f"Pagadas 31–{max_dias_pag} días", f"{int(((dso_num>30)&(dso_num<=max_dias_pag)).sum()):,}"),
-        (f"Pagadas > {max_dias_pag} días", f"{int((dso_num>max_dias_pag).sum()):,}"),
-    ])
-
-    fig_dso, _ = _hist_with_two_means(dso_loc, bins_pag, BLUE, max_dias_pag,
-                                      "Emisión → Pago (DSO)",
-                                      mean_global=mean_dso_kpi, mean_local=mean_dso_loc)
->>>>>>> 4a6dc039
-    st.plotly_chart(fig_dso, use_container_width=True)
-
-    # Nota de validez (N total / usados / excluidos negativos)
-    _validity_note(dso_loc, "DSO (emisión→pago)")
-
-    n_total, n_le, n_gt, p50, p75, p90 = _stats_and_counts(dso_loc, max_dias_pag)
-    _render_percentile_cards([
-        ("N total", f"{n_total:,}", "Documentos"),
-        ("P50", f"{one_decimal(p50)} d" if pd.notna(p50) else "s/d", "Mediana"),
-        ("P75", f"{one_decimal(p75)} d" if pd.notna(p75) else "s/d", "Percentil 75"),
-        ("P90", f"{one_decimal(p90)} d" if pd.notna(p90) else "s/d", "Percentil 90"),
-        (f"N ≤ {max_dias_pag} d", f"{n_le:,}", "Documentos"),
-        (f"N > {max_dias_pag} d", f"{n_gt:,}", "Documentos"),
-    ])
-else:
-    st.info("Sin datos de DSO en pagos contabilizados (con los filtros locales).")
-
-# TFC / TPC en 2 columnas (solo P50/P75/P90 y N≤/N>)
-colA, colB = st.columns(2)
-with colA:
-    if tfc_loc.notna().any():
-        fig_tfc, _ = _hist_with_two_means(tfc_loc, bins_pag, BLUE, max_dias_pag,
-                                          "Emisión → Contabilización (TFC)",
-                                          mean_global=mean_tfc_kpi, mean_local=mean_tfc_loc)
-        st.plotly_chart(fig_tfc, use_container_width=True)
-
-        # Nota de validez
-        _validity_note(tfc_loc, "TFC (emisión→contab.)")
-
-        n_total, n_le, n_gt, p50, p75, p90 = _stats_and_counts(tfc_loc, max_dias_pag)
-        _render_percentile_cards([
-            ("N total", f"{n_total:,}", "Documentos"),
-            ("P50", f"{one_decimal(p50)} d" if pd.notna(p50) else "s/d", "Mediana"),
-            ("P75", f"{one_decimal(p75)} d" if pd.notna(p75) else "s/d", "Percentil 75"),
-            ("P90", f"{one_decimal(p90)} d" if pd.notna(p90) else "s/d", "Percentil 90"),
-            (f"N <= {max_dias_pag} d", f"{n_le:,}", "Documentos"),
-            (f"N > {max_dias_pag} d", f"{n_gt:,}", "Documentos"),
-        ])
-    else:
-        st.info("Sin datos de TFC en pagos contabilizados.")
-with colB:
-    if tpc_loc.notna().any():
-        fig_tpc, _ = _hist_with_two_means(tpc_loc, bins_pag, BLUE, max_dias_pag,
-                                          "Contabilización → Pago (TPC)",
-                                          mean_global=mean_tpc_kpi, mean_local=mean_tpc_loc)
-        st.plotly_chart(fig_tpc, use_container_width=True)
-
-        # Nota de validez
-        _validity_note(tpc_loc, "TPC (contab.→pago)")
-
-        n_total, n_le, n_gt, p50, p75, p90 = _stats_and_counts(tpc_loc, max_dias_pag)
-        _render_percentile_cards([
-            ("N total", f"{n_total:,}", "Documentos"),
-            ("P50", f"{one_decimal(p50)} d" if pd.notna(p50) else "s/d", "Mediana"),
-            ("P75", f"{one_decimal(p75)} d" if pd.notna(p75) else "s/d", "Percentil 75"),
-            ("P90", f"{one_decimal(p90)} d" if pd.notna(p90) else "s/d", "Percentil 90"),
-            (f"N <= {max_dias_pag} d", f"{n_le:,}", "Documentos"),
-            (f"N > {max_dias_pag} d", f"{n_gt:,}", "Documentos"),
-        ])
-    else:
-        st.info("Sin datos de TPC en pagos contabilizados.")
-
-# ===================== NO PAGADAS — tiempos hasta hoy =====================
-st.markdown('<div class="app-separator"></div>', unsafe_allow_html=True)
-st.subheader("No Pagadas — tiempos *hasta hoy*")
-
-with st.expander("¿Cómo se calculan estos tiempos?"):
-    st.markdown(
-        """
-**Base temporal:** desde la **fecha de factura** (`fac_fecha_factura`) **hasta hoy**.  
-Se muestran dos grupos:
-1) **Facturado sin Contabilizar**: no tiene `fecha_cc` ⇒ días = *hoy − emisión*.  
-2) **Contabilizado sin Pago**: sí tiene `fecha_cc` y no `fecha_pagado` ⇒ días = *hoy − contabilización*.  
-Las líneas muestran **Promedio global** (fijo) y **Promedio local** (según filtros CE/Prioritario).
-        """
-    )
-
-# Promedios globales (referencia fija)
-today = pd.Timestamp.today().normalize()
-fac_np_g = pd.to_datetime(df_no_pag.get("fac_fecha_factura", pd.Series(dtype="datetime64[ns]")), errors="coerce")
-cc_np_g  = pd.to_datetime(df_no_pag.get("fecha_cc", pd.Series(dtype="datetime64[ns]")), errors="coerce")
-pag_np_g = pd.to_datetime(df_no_pag.get("fecha_pagado", pd.Series(dtype="datetime64[ns]")), errors="coerce")
-
-mean_np_sin_contab = float(np.nanmean((today - fac_np_g[cc_np_g.isna()]).dt.days)) if cc_np_g.isna().any() else np.nan
-mean_np_contab_sin_pago = float(np.nanmean((today - cc_np_g[(cc_np_g.notna()) & (pag_np_g.isna())]).dt.days)) \
-                          if ((cc_np_g.notna()) & (pag_np_g.isna())).any() else np.nan
-
-# Local (afectado por CE/Prioritario)
-df_no_pag_loc = _apply_locals(df_no_pag, ce_local, prio_local)
-
-fac_np = pd.to_datetime(df_no_pag_loc.get("fac_fecha_factura", pd.Series(dtype="datetime64[ns]")), errors="coerce")
-cc_np  = pd.to_datetime(df_no_pag_loc.get("fecha_cc", pd.Series(dtype="datetime64[ns]")), errors="coerce")
-pag_np = pd.to_datetime(df_no_pag_loc.get("fecha_pagado", pd.Series(dtype="datetime64[ns]")), errors="coerce")
-
-mask_sin_cc   = cc_np.isna()
-mask_con_cc   = cc_np.notna()
-mask_sin_pago = pag_np.isna()
-
-df_no_cc = df_no_pag_loc[mask_sin_cc].copy()
-df_cc_sp = df_no_pag_loc[mask_con_cc & mask_sin_pago].copy()
-
-row_np = st.columns(2)
-max_dias_no = row_np[0].slider("Dia maximo a visualizar (No Pagadas)", 30, 365, 100, 10, key="max_dias_no")
-bins_no     = row_np[1].slider("Número de clases (No Pagadas)", 10, 100, 25, 5, key="bins_no")
-
-def _hist_np_two_means(series: pd.Series, nbins: int, color: str, xmax: int,
-                       title: str, mean_global: float, mean_local: float):
-    vals = pd.to_numeric(series, errors="coerce")
-    vals = vals[(vals >= 0) & (vals <= xmax)]
-    fig = go.Figure()
-    fig.add_trace(go.Histogram(x=vals, nbinsx=nbins, marker_color=color))
-    # GLOBAL
-    if pd.notna(mean_global):
-        fig.add_vline(x=mean_global, line_dash="solid", line_color=PURP)
-        fig.add_annotation(x=mean_global, y=1.12, xref="x", yref="paper",
-                           text=f"Promedio global: {one_decimal(mean_global)} días",
-                           showarrow=False, font=dict(color=PURP))
-    # LOCAL
-    if pd.notna(mean_local):
-        fig.add_vline(x=mean_local, line_dash="dash", line_color=GRN)
-        fig.add_annotation(x=mean_local, y=1.04, xref="x", yref="paper",
-                           text=f"Promedio local: {one_decimal(mean_local)} días",
-                           showarrow=False, font=dict(color=GRN))
-    fig.update_layout(height=320, margin=dict(l=20,r=20,t=56,b=20), title=title)
-    return fig, vals
-
-def _stats_block(vals: pd.Series, xmax: int):
-    vals = pd.to_numeric(vals, errors="coerce")
-    vals = vals[vals >= 0]
-    n_total = int(vals.notna().sum())
-    n_le    = int((vals <= xmax).sum())
-    n_gt    = n_total - n_le
-    p50 = float(np.nanpercentile(vals, 50)) if n_total else np.nan
-    p75 = float(np.nanpercentile(vals, 75)) if n_total else np.nan
-    p90 = float(np.nanpercentile(vals, 90)) if n_total else np.nan
-    _render_percentile_cards([
-        ("N total", f"{n_total:,}", "Documentos"),
-        ("P50", f"{one_decimal(p50)} d" if pd.notna(p50) else "s/d", "Mediana"),
-        ("P75", f"{one_decimal(p75)} d" if pd.notna(p75) else "s/d", "Percentil 75"),
-        ("P90", f"{one_decimal(p90)} d" if pd.notna(p90) else "s/d", "Percentil 90"),
-        (f"N ≤ {xmax} d", f"{n_le:,}", "Documentos"),
-        (f"N > {xmax} d", f"{n_gt:,}", "Documentos"),
-    ])
-
-c1, c2 = st.columns(2)
-with c1:
-    if not df_no_cc.empty:
-        dias_fac_hoy = (today - pd.to_datetime(df_no_cc["fac_fecha_factura"], errors="coerce")).dt.days
-        mean_local_np1 = float(np.nanmean(dias_fac_hoy)) if dias_fac_hoy.notna().any() else np.nan
-        fig4, _ = _hist_np_two_means(dias_fac_hoy, bins_no, RED, max_dias_no,
-                                     "Facturado sin Contabilizar (emisión → hoy)",
-                                     mean_global=mean_np_sin_contab, mean_local=mean_local_np1)
-        st.plotly_chart(fig4, use_container_width=True)
-
-        # Nota de validez
-        _validity_note(dias_fac_hoy, "Facturado sin contabilizar (emisión→hoy)")
-
-        _stats_block(dias_fac_hoy, max_dias_no)
-    else:
-        st.info("Sin registros en **Facturado sin Contabilizar** con los filtros actuales.")
-with c2:
-    if not df_cc_sp.empty:
-        dias_cc_hoy = (today - pd.to_datetime(df_cc_sp["fecha_cc"], errors="coerce")).dt.days
-        mean_local_np2 = float(np.nanmean(dias_cc_hoy)) if dias_cc_hoy.notna().any() else np.nan
-        fig5, _ = _hist_np_two_means(dias_cc_hoy, bins_no, RED, max_dias_no,
-                                     "Contabilizado sin Pago (contab. → hoy)",
-                                     mean_global=mean_np_contab_sin_pago, mean_local=mean_local_np2)
-        st.plotly_chart(fig5, use_container_width=True)
-
-        # Nota de validez
-        _validity_note(dias_cc_hoy, "Contabilizado sin pago (contab.→hoy)")
-
-        _stats_block(dias_cc_hoy, max_dias_no)
-    else:
-        st.info("Sin registros en **Contabilizado sin Pago** con los filtros actuales.")
-
-# ===================== Composición del Portafolio =====================
-st.markdown('<div class="app-separator"></div>', unsafe_allow_html=True)
-st.subheader("Composición del Portafolio")
-
-modo = st.radio("Medir por…", ["Conteo de documentos","Monto Autorizado"], horizontal=True)
-serie = df.copy()
-serie["_peso"] = 1.0 if modo == "Conteo de documentos" else pd.to_numeric(serie.get("monto_autorizado", 0), errors="coerce").fillna(0.0)
-
-# OC robusto
-if "fac_oc_numero" in serie:
-    has_oc = pd.to_numeric(serie["fac_oc_numero"], errors="coerce").fillna(0) > 0
-elif "oc_numero" in serie:
-    has_oc = pd.to_numeric(serie["oc_numero"], errors="coerce").fillna(0) > 0
-else:
-    has_oc = pd.to_numeric(serie.get("con_oc", 0), errors="coerce").fillna(0) > 0
-serie["_oc_flag"] = has_oc.map({True:"Con OC", False:"Sin OC"})
-
-serie["_estado_legible"] = serie["estado_pago"].map(ESTADO_LABEL).fillna("Desconocido")
-serie["_prio_legible"] = serie.get("prov_prioritario", False).map({True:"Prioritario", False:"No Prioritario"})
-
-# CE legible robusto
-if "cuenta_especial" in serie.columns:
-    serie["_ce_legible"] = _coerce_bool_series(serie["cuenta_especial"]).map({True:"Cuenta Especial", False:"No Cuenta Especial"})
-
-def _pie(df_in, name_col, title):
-    t = df_in.groupby(name_col)["_peso"].sum().reset_index()
-    fig = go.Figure(data=[go.Pie(labels=t[name_col], values=t["_peso"], hole=0.4)])
-    fig.update_layout(title=title)
-    return fig
-
-cols = st.columns(4)
-cols[0].plotly_chart(_pie(serie, "_oc_flag", "Distribución por OC"), use_container_width=True)
-cols[1].plotly_chart(_pie(serie, "_estado_legible", "Distribución por Tipo de Documento"), use_container_width=True)
-cols[2].plotly_chart(_pie(serie, "_prio_legible", "Proveedor Prioritario"), use_container_width=True)
-if "_ce_legible" in serie.columns:
-    cols[3].plotly_chart(_pie(serie, "_ce_legible", "Cuenta Especial vs No"), use_container_width=True)
-
-# ===================== Exportación a Excel =====================
-st.markdown('<div class="app-separator"></div>', unsafe_allow_html=True)
-st.subheader("Exportar Dashboard a Excel (multi-hoja)")
-sheets = {}
-sheets["Pagadas"] = df_pag if not df_pag.empty else pd.DataFrame()
-sheets["No Pagadas"] = df_no_pag if not df_no_pag.empty else pd.DataFrame()
-
-def _group(df_in, col, label):
-    t = df_in.groupby(col)["_peso"].sum().reset_index().rename(columns={col:label, "_peso":"Valor"})
-    return t
-
-tmp = serie.copy()
-sheets["Comp_OC"] = _group(tmp, "_oc_flag", "OC")
-sheets["Comp_TipoDoc"] = _group(tmp, "_estado_legible", "Tipo Doc")
-sheets["Comp_Prioritario"] = _group(tmp, "_prio_legible", "Prioritario")
-if "_ce_legible" in tmp.columns:
-    sheets["Comp_CuentaEspecial"] = _group(tmp, "_ce_legible", "Cuenta Especial")
-
-st.download_button(
-    "⬇️ Descargar Excel del Dashboard",
-    data=excel_bytes_multi(sheets),
-    file_name="dashboard_kpis.xlsx"
-)
+# 10_Tablero_KPI.py — KPI con Gap-1, promedios GLOBAL/LOCAL y histogramas alineados
+from __future__ import annotations
+
+import html
+import numpy as np
+import pandas as pd
+import plotly.graph_objects as go
+import streamlit as st
+
+from lib_common import (
+    get_df_norm, general_date_filters_ui, apply_general_filters,
+    advanced_filters_ui, apply_advanced_filters, money, one_decimal, header_ui,
+    ESTADO_LABEL
+)
+from lib_metrics import ensure_derived_fields, compute_kpis
+from lib_report import excel_bytes_multi
+
+BLUE = "#1f77b4"   # pagadas
+RED  = "#e57373"   # no pagadas
+PURP = "#8e44ad"   # línea promedio GLOBAL
+GRN  = "#2ecc71"
+
+def _metric_card(title: str, value: str, caption: str | None = None) -> str:
+    extra = (
+        f'<p style="margin-top:0.45rem;color:var(--app-text-muted);font-size:0.82rem;">{caption}</p>'
+        if caption else ""
+    )
+    return (
+        '<div class="app-card">'
+        f'<div class="app-card__title">{title}</div>'
+        f'<div class="app-card__value">{value}</div>'
+        f'{extra}'
+        '</div>'
+    )
+
+
+def _stat_pill(label: str, value: str) -> str:
+    return (
+        '<div class="app-inline-stats__item">'
+        f'<span style="font-weight:600;color:var(--app-text);">{label}:</span> {value}'
+        '</div>'
+    )
+
+
+def _segment_card(title: str, primary: str, stats: list[tuple[str, str]]) -> str:
+    pills = "".join(_stat_pill(name, val) for name, val in stats)
+    return (
+        '<div class="app-card">'
+        f'<div class="app-card__title">{title}</div>'
+        f'<div class="app-card__value">{primary}</div>'
+        f'<div class="app-inline-stats">{pills}</div>'
+        '</div>'
+    )
+
+
+def _render_kpi_stat_cards(items: list[tuple[str, str]]) -> None:
+    if not items:
+        return
+    cards = []
+    for label, value in items:
+        cards.append(
+            "<article class=\"app-kpi-card\">"
+            f"<span class=\"app-kpi-card__label\">{html.escape(label)}</span>"
+            f"<span class=\"app-kpi-card__value\">{html.escape(value)}</span>"
+            "</article>"
+        )
+    st.markdown(
+        '<div class="app-kpi-cards">' + "".join(cards) + '</div>',
+        unsafe_allow_html=True,
+    )
+
+
+def _render_percentile_cards(items: list[tuple[str, str, str | None]]):
+    if not items:
+        return
+    cards = []
+    for label, value, helper in items:
+        label_html = html.escape(label)
+        value_html = html.escape(value)
+        helper_html = (
+            f'<div class="app-percentile-helper">{html.escape(helper)}</div>' if helper else ""
+        )
+        cards.append(
+            f'<div class="app-percentile-card">'
+            f'<div class="app-percentile-label">{label_html}</div>'
+            f'<div class="app-percentile-value">{value_html}</div>'
+            f'{helper_html}'
+            '</div>'
+        )
+    st.markdown('<div class="app-percentile-grid">' + "".join(cards) + '</div>', unsafe_allow_html=True)
+   # línea promedio LOCAL
+
+st.set_page_config(page_title="Tablero KPI", layout="wide")
+header_ui("Métricas de Pagos y Ciclo de Facturas", current_page="KPI")
+
+# ===================== Helpers CE robusto =====================
+TRUE_TOKENS = {"true", "1", "si", "sí", "s", "y", "t", "yes", "x"}
+
+def _coerce_bool_series(s: pd.Series) -> pd.Series:
+    """Convierte Serie a booleana (acepta 1/0, Sí/No, True/False, etc.). NaN -> False."""
+    if s.dtype == bool:
+        return s.fillna(False)
+    if pd.api.types.is_numeric_dtype(s):
+        return s.fillna(0).astype(float) > 0
+    ss = s.astype(str).str.strip().str.lower()
+    return ss.isin(TRUE_TOKENS)
+
+def _subset_by_ce(dfin: pd.DataFrame, choice: str) -> pd.DataFrame:
+    if "cuenta_especial" not in dfin.columns:
+        return dfin
+    ce_mask = _coerce_bool_series(dfin["cuenta_especial"])
+    if choice == "Cuenta Especial":
+        return dfin[ce_mask]
+    if choice == "No Cuenta Especial":
+        return dfin[~ce_mask]
+    return dfin
+
+# ===================== Carga base =====================
+df0 = get_df_norm()
+if df0 is None:
+    st.warning("Cargue y mapee datos en 'Carga de Data'.")
+    st.stop()
+
+df0 = ensure_derived_fields(df0)
+
+# ===================== Filtros globales =====================
+fac_ini, fac_fin, pay_ini, pay_fin = general_date_filters_ui(df0)
+sede, org, prov, cc, oc, est, _prio_removed = advanced_filters_ui(df0)
+
+df = apply_general_filters(df0, fac_ini, fac_fin, pay_ini, pay_fin)
+df = apply_advanced_filters(df, sede, org, prov, cc, oc, est, [])
+
+# Particiones útiles
+df_pag     = df[df["estado_pago"] == "pagada"].copy()
+df_no_pag  = df[df["estado_pago"] != "pagada"].copy()
+
+# ===================== KPIs principales =====================
+st.subheader("Metricas principales del periodo")
+
+# Recuperamos filtros locales previos para sincronizar las tarjetas superiores con la sección Pagadas.
+ce_local_state = st.session_state.get("ce_local", "Todas")
+prio_local_state = st.session_state.get("prio_local", "Todos")
+max_dias_pag_state = st.session_state.get("max_dias_pag", 100)
+
+def _subset_by_prio(dfin: pd.DataFrame, choice: str) -> pd.DataFrame:
+    if "prov_prioritario" not in dfin.columns:
+        return dfin
+    if choice == "Prioritario":
+        return dfin[dfin["prov_prioritario"] == True]
+    if choice == "No Prioritario":
+        return dfin[dfin["prov_prioritario"] == False]
+    return dfin
+
+
+def _apply_locals(dfin: pd.DataFrame, ce_choice: str, prio_choice: str) -> pd.DataFrame:
+    d = _subset_by_ce(dfin, ce_choice)  # <-- CE robusto
+    if "prov_prioritario" in d.columns:
+        if prio_choice == "Prioritario":
+            d = d[d["prov_prioritario"] == True]
+        elif prio_choice == "No Prioritario":
+            d = d[d["prov_prioritario"] == False]
+    return d
+
+prio_local_kpi = st.radio(
+    "Filtrar prioritario (solo para estos indicadores)",
+    ["Todos", "Prioritario", "No Prioritario"],
+    horizontal=True, index=0
+)
+
+df_kpi = _subset_by_prio(df, prio_local_kpi)
+kpi = compute_kpis(df_kpi)
+
+# ===== Base de pagos contabilizados (para DSO/TFC/TPC y promedios globales) =====
+df_pag_contab = df[(df["estado_pago"] == "pagada") &
+                   (pd.to_datetime(df.get("fecha_cc"), errors="coerce").notna())].copy()
+df_kpi_contab = _subset_by_prio(df_pag_contab, prio_local_kpi)
+
+fac_k = pd.to_datetime(df_kpi_contab.get("fac_fecha_factura"), errors="coerce")
+cc_k = pd.to_datetime(df_kpi_contab.get("fecha_cc"), errors="coerce")
+pago_k = pd.to_datetime(df_kpi_contab.get("fecha_pagado"), errors="coerce")
+
+dso_kpi = (pago_k - fac_k).dt.days     # emision -> pago
+tfc_kpi = (cc_k - fac_k).dt.days       # emision -> contabilizacion
+tpc_kpi = (pago_k - cc_k).dt.days      # contabilizacion -> pago
+
+mean_dso_kpi = float(np.nanmean(dso_kpi)) if dso_kpi.notna().any() else np.nan
+mean_tfc_kpi = float(np.nanmean(tfc_kpi)) if tfc_kpi.notna().any() else np.nan
+mean_tpc_kpi = float(np.nanmean(tpc_kpi)) if tpc_kpi.notna().any() else np.nan
+
+# ====== Gap-1 (solo documentos pagados contabilizados) ======
+fec_cc_all = pd.to_datetime(df_kpi.get("fecha_cc"), errors="coerce")
+mask_pag = (df_kpi.get("estado_pago") == "pagada")
+mask_cc = fec_cc_all.notna()
+mask_base = mask_pag & mask_cc  # pagos contabilizados
+
+fact_pag = pd.to_numeric(df_kpi.get("fac_monto_total", 0.0), errors="coerce").where(mask_base, other=0.0).sum()
+contab_pag = pd.to_numeric(df_kpi.get("monto_autorizado", 0.0), errors="coerce").where(mask_base, other=0.0).sum()
+gap1_pct = (contab_pag / fact_pag - 1.0) * 100 if fact_pag > 0 else 0.0
+
+# Eliminamos la grilla duplicada de KPI; los valores de DSO/TFC/TPC se mostrarán una sola vez en la sección de Pagadas.
+metric_cards = [
+    _metric_card("Monto total facturado", money(kpi["total_facturado"])),
+    _metric_card("Total pagado (autorizado)", money(kpi["total_pagado_aut"])),
+    _metric_card("Gap-1 %", f"{one_decimal(gap1_pct)}%"),
+]
+st.markdown('<div class="app-card-grid">' + "".join(metric_cards) + '</div>', unsafe_allow_html=True)
+
+st.markdown(
+    f"""
+    <div class="app-note">
+        <strong>Gap-1 %</strong> = (Contabilizado pagado / Facturado pagado - 1) * 100.
+        Facturado pagado = {money(fact_pag)} | Contabilizado pagado = {money(contab_pag)}.
+    </div>
+    """,
+    unsafe_allow_html=True,
+)
+
+# ====== KPIs por cuenta especial (Si/No) ======
+if "cuenta_especial" in df_kpi.columns:
+    st.markdown('<div class="app-separator"></div>', unsafe_allow_html=True)
+    st.markdown("### Metricas por cuenta especial")
+
+    ce_mask_all = _coerce_bool_series(df_kpi["cuenta_especial"])
+    segment_cards: list[str] = []
+    for flag, title in [(True, "Cuenta especial: si"), (False, "Cuenta especial: no")]:
+        sub = df_kpi[ce_mask_all] if flag else df_kpi[~ce_mask_all]
+        if sub.empty:
+            continue
+        k = compute_kpis(sub)
+        mask_seg = (sub.get("estado_pago") == "pagada") & (
+            pd.to_datetime(sub.get("fecha_cc"), errors="coerce").notna()
+        )
+        fac_p = pd.to_numeric(sub.get("fac_monto_total", 0.0), errors="coerce").where(mask_seg, other=0.0).sum()
+        cont_p = pd.to_numeric(sub.get("monto_autorizado", 0.0), errors="coerce").where(mask_seg, other=0.0).sum()
+        g1 = (cont_p / fac_p - 1.0) * 100 if fac_p > 0 else 0.0
+
+        stats = [
+            ("Documentos", f"{len(sub):,}"),
+            ("Total pagado", money(k["total_pagado_aut"])),
+            ("DSO", f"{one_decimal(k['dso'])} dias"),
+            ("TFC", f"{one_decimal(k['tfa'])} dias"),
+            ("TPC", f"{one_decimal(k['tpa'])} dias"),
+            ("Gap-1 %", f"{one_decimal(g1)}%"),
+        ]
+        segment_cards.append(
+            _segment_card(title, money(k["total_facturado"]), stats)
+        )
+
+    if segment_cards:
+        st.markdown('<div class="app-card-grid">' + "".join(segment_cards) + '</div>', unsafe_allow_html=True)
+    else:
+        st.info("Sin registros suficientes para evaluar segmentos de cuenta especial.")
+
+# ===================== Analisis interactivo de tiempos (filtros LOCALES) =====================
+st.markdown('<div class="app-separator"></div>', unsafe_allow_html=True)
+st.subheader("Analisis interactivo de tiempos")
+
+ctrl_row1 = st.columns(4)
+max_dias_pag = ctrl_row1[0].slider("Dia maximo a visualizar", 30, 365, 100, 10, key="max_dias_pag")
+bins_pag     = ctrl_row1[1].slider("Numero de clases (columnas)", 10, 100, 25, 5, key="bins_pag")
+
+ce_local = "Todas"
+if "cuenta_especial" in df.columns:
+    ce_local = ctrl_row1[2].radio("Cuenta Especial (local)", ["Todas","Cuenta Especial","No Cuenta Especial"],
+                                  horizontal=True, index=0, key="ce_local")
+
+prio_local = ctrl_row1[3].radio("Prioritario (local)", ["Todos","Prioritario","No Prioritario"],
+                                horizontal=True, index=0, key="prio_local")
+
+# ===================== PAGADAS (pagos contabilizados) =====================
+st.markdown("### Pagadas (base: pagos contabilizados)")
+
+# Reutilizamos _metric_card para que las 6 tarjetas compartan el estilo azul definido en styles/theme.css.
+def _format_promedio(valor: float) -> str:
+    return f"{one_decimal(valor)} dias" if pd.notna(valor) else "s/d"
+
+
+summary_cards: list[str] = []
+summary_cards.extend([
+    _metric_card(
+        "DSO (emision-pago)",
+        _format_promedio(mean_dso_loc),
+        caption=f"Promedio global: {_format_promedio(mean_dso_kpi)}",
+    ),
+    _metric_card(
+        "TFC (emision-contab.)",
+        _format_promedio(mean_tfc_loc),
+        caption=f"Promedio global: {_format_promedio(mean_tfc_kpi)}",
+    ),
+    _metric_card(
+        "TPC (contab.-pago)",
+        _format_promedio(mean_tpc_loc),
+        caption=f"Promedio global: {_format_promedio(mean_tpc_kpi)}",
+    ),
+])
+
+dso_num = pd.to_numeric(dso_loc, errors="coerce")
+dso_valid = dso_num[dso_num.notna()]
+count_le_30 = int((dso_valid <= 30).sum()) if not dso_valid.empty else 0
+count_mid = int(((dso_valid > 30) & (dso_valid <= max_dias_pag)).sum()) if not dso_valid.empty else 0
+count_gt = int((dso_valid > max_dias_pag).sum()) if not dso_valid.empty else 0
+
+summary_cards.extend([
+    _metric_card("Pagadas ≤ 30 días", f"{count_le_30:,}"),
+    _metric_card(f"Pagadas 31–{max_dias_pag} días", f"{count_mid:,}"),
+    _metric_card(f"Pagadas > {max_dias_pag} días", f"{count_gt:,}"),
+])
+
+st.markdown(
+    '<div class="app-card-grid">' + "".join(summary_cards) + '</div>',
+    unsafe_allow_html=True,
+)
+
+# Reutilizamos _segment_card para heredar la clase "app-card" (styles/theme.css) y lograr el mismo acabado visual.
+def _format_promedio(valor: float) -> str:
+    return f"{one_decimal(valor)} dias" if pd.notna(valor) else "s/d"
+
+
+def _build_pagadas_cards() -> list[str]:
+    """Genera tarjetas de Pagadas con el mismo estilo que 'Métricas por cuenta especial'."""
+    configuracion = [
+        ("DSO (emision-pago)", mean_dso_loc, mean_dso_kpi, dso_loc),
+        ("TFC (emision-contab.)", mean_tfc_loc, mean_tfc_kpi, tfc_loc),
+        ("TPC (contab.-pago)", mean_tpc_loc, mean_tpc_kpi, tpc_loc),
+    ]
+    cards: list[str] = []
+    for titulo, promedio_local, promedio_global, serie in configuracion:
+        serie_num = pd.to_numeric(serie, errors="coerce")
+        if not serie_num.notna().any():
+            continue
+        stats = [
+            ("Promedio global", _format_promedio(promedio_global)),
+            ("Documentos", f"{int(serie_num.notna().sum()):,}"),
+        ]
+        # Cada tarjeta replica la jerarquía tipográfica al reutilizar app-card__title/app-card__value.
+        cards.append(_segment_card(titulo, _format_promedio(promedio_local), stats))
+    return cards
+
+
+pagadas_cards = [card for card in _build_pagadas_cards() if card]
+if any(pagadas_cards):
+    st.markdown('<div class="app-card-grid">' + "".join(pagadas_cards) + '</div>', unsafe_allow_html=True)
+
+# Reutilizamos _segment_card para heredar la clase "app-card" (styles/theme.css) y lograr el mismo acabado visual.
+def _format_promedio(valor: float) -> str:
+    return f"{one_decimal(valor)} dias" if pd.notna(valor) else "s/d"
+
+
+def _build_pagadas_cards() -> list[str]:
+    """Genera tarjetas de Pagadas con el mismo estilo que 'Métricas por cuenta especial'."""
+    configuracion = [
+        ("DSO (emision-pago)", mean_dso_loc, mean_dso_kpi, dso_loc),
+        ("TFC (emision-contab.)", mean_tfc_loc, mean_tfc_kpi, tfc_loc),
+        ("TPC (contab.-pago)", mean_tpc_loc, mean_tpc_kpi, tpc_loc),
+    ]
+    cards: list[str] = []
+    for titulo, promedio_local, promedio_global, serie in configuracion:
+        serie_num = pd.to_numeric(serie, errors="coerce")
+        if not serie_num.notna().any():
+            continue
+        stats = [
+            ("Promedio global", _format_promedio(promedio_global)),
+            ("Documentos", f"{int(serie_num.notna().sum()):,}"),
+        ]
+        # Cada tarjeta replica la jerarquía tipográfica al reutilizar app-card__title/app-card__value.
+        cards.append(_segment_card(titulo, _format_promedio(promedio_local), stats))
+    return cards
+
+
+pagadas_cards = [card for card in _build_pagadas_cards() if card]
+if any(pagadas_cards):
+    st.markdown('<div class="app-card-grid">' + "".join(pagadas_cards) + '</div>', unsafe_allow_html=True)
+
+def _hist_with_two_means(series: pd.Series, nbins: int, color: str,
+                         xmax: int, title: str, mean_global: float, mean_local: float):
+    vals = pd.to_numeric(series, errors="coerce")
+    vals = vals[(vals >= 0) & (vals <= xmax)]
+    fig = go.Figure()
+    fig.add_trace(go.Histogram(x=vals, nbinsx=nbins, marker_color=color))
+    # GLOBAL
+    if pd.notna(mean_global):
+        fig.add_vline(x=mean_global, line_dash="solid", line_color=PURP)
+        fig.add_annotation(x=mean_global, y=1.12, xref="x", yref="paper",
+                           text=f"Promedio global: {one_decimal(mean_global)} días",
+                           showarrow=False, font=dict(color=PURP))
+    # LOCAL
+    if pd.notna(mean_local):
+        fig.add_vline(x=mean_local, line_dash="dash", line_color=GRN)
+        fig.add_annotation(x=mean_local, y=1.04, xref="x", yref="paper",
+                           text=f"Promedio local: {one_decimal(mean_local)} días",
+                           showarrow=False, font=dict(color=GRN))
+    fig.update_layout(height=320, margin=dict(l=20,r=20,t=56,b=20), title=title)
+    return fig, vals
+
+def _stats_and_counts(vals: pd.Series, xmax: int):
+    vals = pd.to_numeric(vals, errors="coerce")
+    vals = vals[vals >= 0]
+    n_total = int(vals.notna().sum())
+    n_le    = int((vals <= xmax).sum())
+    n_gt    = n_total - n_le
+    p50 = float(np.nanpercentile(vals, 50)) if n_total else np.nan
+    p75 = float(np.nanpercentile(vals, 75)) if n_total else np.nan
+    p90 = float(np.nanpercentile(vals, 90)) if n_total else np.nan
+    return n_total, n_le, n_gt, p50, p75, p90
+
+# ======= NOTA DE VALIDEZ (N total / usados / excluidos negativos) =======
+def _validity_note(series_days: pd.Series, label: str):
+    """Muestra una nota de validez: N total vs N usados (≥0) y excluidos por tiempos negativos.
+    Importante para explicar diferencias de conteo con lo monetario.
+    """
+    raw = pd.to_numeric(series_days, errors="coerce")
+    raw = raw[raw.notna()]
+    n_total = int(len(raw))
+    n_neg   = int((raw < 0).sum())
+    n_used  = n_total - n_neg
+
+    st.caption(
+        f"ℹ️ {label}: N total={n_total:,} • N usados (≥0)={n_used:,} • Excluidos por tiempos negativos={n_neg:,}. "
+        "Los histogramas cuentan solo días ≥ 0; los promedios y agregados monetarios del tablero no se ven afectados."
+    )
+
+# DSO ancho completo + contadores + P50/P75/P90
+if dso_loc.notna().any():
+    dso_num = pd.to_numeric(dso_loc, errors="coerce")
+    _render_kpi_stat_cards([
+        ("Pagadas ≤ 30 días", f"{int((dso_num<=30).sum()):,}"),
+        (f"Pagadas 31–{max_dias_pag} días", f"{int(((dso_num>30)&(dso_num<=max_dias_pag)).sum()):,}"),
+        (f"Pagadas > {max_dias_pag} días", f"{int((dso_num>max_dias_pag).sum()):,}"),
+    ])
+
+    fig_dso, _ = _hist_with_two_means(dso_loc, bins_pag, BLUE, max_dias_pag,
+                                      "Emisión → Pago (DSO)",
+                                      mean_global=mean_dso_kpi, mean_local=mean_dso_loc)
+    st.plotly_chart(fig_dso, use_container_width=True)
+
+    # Nota de validez (N total / usados / excluidos negativos)
+    _validity_note(dso_loc, "DSO (emisión→pago)")
+
+    n_total, n_le, n_gt, p50, p75, p90 = _stats_and_counts(dso_loc, max_dias_pag)
+    _render_percentile_cards([
+        ("N total", f"{n_total:,}", "Documentos"),
+        ("P50", f"{one_decimal(p50)} d" if pd.notna(p50) else "s/d", "Mediana"),
+        ("P75", f"{one_decimal(p75)} d" if pd.notna(p75) else "s/d", "Percentil 75"),
+        ("P90", f"{one_decimal(p90)} d" if pd.notna(p90) else "s/d", "Percentil 90"),
+        (f"N ≤ {max_dias_pag} d", f"{n_le:,}", "Documentos"),
+        (f"N > {max_dias_pag} d", f"{n_gt:,}", "Documentos"),
+    ])
+else:
+    st.info("Sin datos de DSO en pagos contabilizados (con los filtros locales).")
+
+# TFC / TPC en 2 columnas (solo P50/P75/P90 y N≤/N>)
+colA, colB = st.columns(2)
+with colA:
+    if tfc_loc.notna().any():
+        fig_tfc, _ = _hist_with_two_means(tfc_loc, bins_pag, BLUE, max_dias_pag,
+                                          "Emisión → Contabilización (TFC)",
+                                          mean_global=mean_tfc_kpi, mean_local=mean_tfc_loc)
+        st.plotly_chart(fig_tfc, use_container_width=True)
+
+        # Nota de validez
+        _validity_note(tfc_loc, "TFC (emisión→contab.)")
+
+        n_total, n_le, n_gt, p50, p75, p90 = _stats_and_counts(tfc_loc, max_dias_pag)
+        _render_percentile_cards([
+            ("N total", f"{n_total:,}", "Documentos"),
+            ("P50", f"{one_decimal(p50)} d" if pd.notna(p50) else "s/d", "Mediana"),
+            ("P75", f"{one_decimal(p75)} d" if pd.notna(p75) else "s/d", "Percentil 75"),
+            ("P90", f"{one_decimal(p90)} d" if pd.notna(p90) else "s/d", "Percentil 90"),
+            (f"N <= {max_dias_pag} d", f"{n_le:,}", "Documentos"),
+            (f"N > {max_dias_pag} d", f"{n_gt:,}", "Documentos"),
+        ])
+    else:
+        st.info("Sin datos de TFC en pagos contabilizados.")
+with colB:
+    if tpc_loc.notna().any():
+        fig_tpc, _ = _hist_with_two_means(tpc_loc, bins_pag, BLUE, max_dias_pag,
+                                          "Contabilización → Pago (TPC)",
+                                          mean_global=mean_tpc_kpi, mean_local=mean_tpc_loc)
+        st.plotly_chart(fig_tpc, use_container_width=True)
+
+        # Nota de validez
+        _validity_note(tpc_loc, "TPC (contab.→pago)")
+
+        n_total, n_le, n_gt, p50, p75, p90 = _stats_and_counts(tpc_loc, max_dias_pag)
+        _render_percentile_cards([
+            ("N total", f"{n_total:,}", "Documentos"),
+            ("P50", f"{one_decimal(p50)} d" if pd.notna(p50) else "s/d", "Mediana"),
+            ("P75", f"{one_decimal(p75)} d" if pd.notna(p75) else "s/d", "Percentil 75"),
+            ("P90", f"{one_decimal(p90)} d" if pd.notna(p90) else "s/d", "Percentil 90"),
+            (f"N <= {max_dias_pag} d", f"{n_le:,}", "Documentos"),
+            (f"N > {max_dias_pag} d", f"{n_gt:,}", "Documentos"),
+        ])
+    else:
+        st.info("Sin datos de TPC en pagos contabilizados.")
+
+# ===================== NO PAGADAS — tiempos hasta hoy =====================
+st.markdown('<div class="app-separator"></div>', unsafe_allow_html=True)
+st.subheader("No Pagadas — tiempos *hasta hoy*")
+
+with st.expander("¿Cómo se calculan estos tiempos?"):
+    st.markdown(
+        """
+**Base temporal:** desde la **fecha de factura** (`fac_fecha_factura`) **hasta hoy**.  
+Se muestran dos grupos:
+1) **Facturado sin Contabilizar**: no tiene `fecha_cc` ⇒ días = *hoy − emisión*.  
+2) **Contabilizado sin Pago**: sí tiene `fecha_cc` y no `fecha_pagado` ⇒ días = *hoy − contabilización*.  
+Las líneas muestran **Promedio global** (fijo) y **Promedio local** (según filtros CE/Prioritario).
+        """
+    )
+
+# Promedios globales (referencia fija)
+today = pd.Timestamp.today().normalize()
+fac_np_g = pd.to_datetime(df_no_pag.get("fac_fecha_factura", pd.Series(dtype="datetime64[ns]")), errors="coerce")
+cc_np_g  = pd.to_datetime(df_no_pag.get("fecha_cc", pd.Series(dtype="datetime64[ns]")), errors="coerce")
+pag_np_g = pd.to_datetime(df_no_pag.get("fecha_pagado", pd.Series(dtype="datetime64[ns]")), errors="coerce")
+
+mean_np_sin_contab = float(np.nanmean((today - fac_np_g[cc_np_g.isna()]).dt.days)) if cc_np_g.isna().any() else np.nan
+mean_np_contab_sin_pago = float(np.nanmean((today - cc_np_g[(cc_np_g.notna()) & (pag_np_g.isna())]).dt.days)) \
+                          if ((cc_np_g.notna()) & (pag_np_g.isna())).any() else np.nan
+
+# Local (afectado por CE/Prioritario)
+df_no_pag_loc = _apply_locals(df_no_pag, ce_local, prio_local)
+
+fac_np = pd.to_datetime(df_no_pag_loc.get("fac_fecha_factura", pd.Series(dtype="datetime64[ns]")), errors="coerce")
+cc_np  = pd.to_datetime(df_no_pag_loc.get("fecha_cc", pd.Series(dtype="datetime64[ns]")), errors="coerce")
+pag_np = pd.to_datetime(df_no_pag_loc.get("fecha_pagado", pd.Series(dtype="datetime64[ns]")), errors="coerce")
+
+mask_sin_cc   = cc_np.isna()
+mask_con_cc   = cc_np.notna()
+mask_sin_pago = pag_np.isna()
+
+df_no_cc = df_no_pag_loc[mask_sin_cc].copy()
+df_cc_sp = df_no_pag_loc[mask_con_cc & mask_sin_pago].copy()
+
+row_np = st.columns(2)
+max_dias_no = row_np[0].slider("Dia maximo a visualizar (No Pagadas)", 30, 365, 100, 10, key="max_dias_no")
+bins_no     = row_np[1].slider("Número de clases (No Pagadas)", 10, 100, 25, 5, key="bins_no")
+
+def _hist_np_two_means(series: pd.Series, nbins: int, color: str, xmax: int,
+                       title: str, mean_global: float, mean_local: float):
+    vals = pd.to_numeric(series, errors="coerce")
+    vals = vals[(vals >= 0) & (vals <= xmax)]
+    fig = go.Figure()
+    fig.add_trace(go.Histogram(x=vals, nbinsx=nbins, marker_color=color))
+    # GLOBAL
+    if pd.notna(mean_global):
+        fig.add_vline(x=mean_global, line_dash="solid", line_color=PURP)
+        fig.add_annotation(x=mean_global, y=1.12, xref="x", yref="paper",
+                           text=f"Promedio global: {one_decimal(mean_global)} días",
+                           showarrow=False, font=dict(color=PURP))
+    # LOCAL
+    if pd.notna(mean_local):
+        fig.add_vline(x=mean_local, line_dash="dash", line_color=GRN)
+        fig.add_annotation(x=mean_local, y=1.04, xref="x", yref="paper",
+                           text=f"Promedio local: {one_decimal(mean_local)} días",
+                           showarrow=False, font=dict(color=GRN))
+    fig.update_layout(height=320, margin=dict(l=20,r=20,t=56,b=20), title=title)
+    return fig, vals
+
+def _stats_block(vals: pd.Series, xmax: int):
+    vals = pd.to_numeric(vals, errors="coerce")
+    vals = vals[vals >= 0]
+    n_total = int(vals.notna().sum())
+    n_le    = int((vals <= xmax).sum())
+    n_gt    = n_total - n_le
+    p50 = float(np.nanpercentile(vals, 50)) if n_total else np.nan
+    p75 = float(np.nanpercentile(vals, 75)) if n_total else np.nan
+    p90 = float(np.nanpercentile(vals, 90)) if n_total else np.nan
+    _render_percentile_cards([
+        ("N total", f"{n_total:,}", "Documentos"),
+        ("P50", f"{one_decimal(p50)} d" if pd.notna(p50) else "s/d", "Mediana"),
+        ("P75", f"{one_decimal(p75)} d" if pd.notna(p75) else "s/d", "Percentil 75"),
+        ("P90", f"{one_decimal(p90)} d" if pd.notna(p90) else "s/d", "Percentil 90"),
+        (f"N ≤ {xmax} d", f"{n_le:,}", "Documentos"),
+        (f"N > {xmax} d", f"{n_gt:,}", "Documentos"),
+    ])
+
+c1, c2 = st.columns(2)
+with c1:
+    if not df_no_cc.empty:
+        dias_fac_hoy = (today - pd.to_datetime(df_no_cc["fac_fecha_factura"], errors="coerce")).dt.days
+        mean_local_np1 = float(np.nanmean(dias_fac_hoy)) if dias_fac_hoy.notna().any() else np.nan
+        fig4, _ = _hist_np_two_means(dias_fac_hoy, bins_no, RED, max_dias_no,
+                                     "Facturado sin Contabilizar (emisión → hoy)",
+                                     mean_global=mean_np_sin_contab, mean_local=mean_local_np1)
+        st.plotly_chart(fig4, use_container_width=True)
+
+        # Nota de validez
+        _validity_note(dias_fac_hoy, "Facturado sin contabilizar (emisión→hoy)")
+
+        _stats_block(dias_fac_hoy, max_dias_no)
+    else:
+        st.info("Sin registros en **Facturado sin Contabilizar** con los filtros actuales.")
+with c2:
+    if not df_cc_sp.empty:
+        dias_cc_hoy = (today - pd.to_datetime(df_cc_sp["fecha_cc"], errors="coerce")).dt.days
+        mean_local_np2 = float(np.nanmean(dias_cc_hoy)) if dias_cc_hoy.notna().any() else np.nan
+        fig5, _ = _hist_np_two_means(dias_cc_hoy, bins_no, RED, max_dias_no,
+                                     "Contabilizado sin Pago (contab. → hoy)",
+                                     mean_global=mean_np_contab_sin_pago, mean_local=mean_local_np2)
+        st.plotly_chart(fig5, use_container_width=True)
+
+        # Nota de validez
+        _validity_note(dias_cc_hoy, "Contabilizado sin pago (contab.→hoy)")
+
+        _stats_block(dias_cc_hoy, max_dias_no)
+    else:
+        st.info("Sin registros en **Contabilizado sin Pago** con los filtros actuales.")
+
+# ===================== Composición del Portafolio =====================
+st.markdown('<div class="app-separator"></div>', unsafe_allow_html=True)
+st.subheader("Composición del Portafolio")
+
+modo = st.radio("Medir por…", ["Conteo de documentos","Monto Autorizado"], horizontal=True)
+serie = df.copy()
+serie["_peso"] = 1.0 if modo == "Conteo de documentos" else pd.to_numeric(serie.get("monto_autorizado", 0), errors="coerce").fillna(0.0)
+
+# OC robusto
+if "fac_oc_numero" in serie:
+    has_oc = pd.to_numeric(serie["fac_oc_numero"], errors="coerce").fillna(0) > 0
+elif "oc_numero" in serie:
+    has_oc = pd.to_numeric(serie["oc_numero"], errors="coerce").fillna(0) > 0
+else:
+    has_oc = pd.to_numeric(serie.get("con_oc", 0), errors="coerce").fillna(0) > 0
+serie["_oc_flag"] = has_oc.map({True:"Con OC", False:"Sin OC"})
+
+serie["_estado_legible"] = serie["estado_pago"].map(ESTADO_LABEL).fillna("Desconocido")
+serie["_prio_legible"] = serie.get("prov_prioritario", False).map({True:"Prioritario", False:"No Prioritario"})
+
+# CE legible robusto
+if "cuenta_especial" in serie.columns:
+    serie["_ce_legible"] = _coerce_bool_series(serie["cuenta_especial"]).map({True:"Cuenta Especial", False:"No Cuenta Especial"})
+
+def _pie(df_in, name_col, title):
+    t = df_in.groupby(name_col)["_peso"].sum().reset_index()
+    fig = go.Figure(data=[go.Pie(labels=t[name_col], values=t["_peso"], hole=0.4)])
+    fig.update_layout(title=title)
+    return fig
+
+cols = st.columns(4)
+cols[0].plotly_chart(_pie(serie, "_oc_flag", "Distribución por OC"), use_container_width=True)
+cols[1].plotly_chart(_pie(serie, "_estado_legible", "Distribución por Tipo de Documento"), use_container_width=True)
+cols[2].plotly_chart(_pie(serie, "_prio_legible", "Proveedor Prioritario"), use_container_width=True)
+if "_ce_legible" in serie.columns:
+    cols[3].plotly_chart(_pie(serie, "_ce_legible", "Cuenta Especial vs No"), use_container_width=True)
+
+# ===================== Exportación a Excel =====================
+st.markdown('<div class="app-separator"></div>', unsafe_allow_html=True)
+st.subheader("Exportar Dashboard a Excel (multi-hoja)")
+sheets = {}
+sheets["Pagadas"] = df_pag if not df_pag.empty else pd.DataFrame()
+sheets["No Pagadas"] = df_no_pag if not df_no_pag.empty else pd.DataFrame()
+
+def _group(df_in, col, label):
+    t = df_in.groupby(col)["_peso"].sum().reset_index().rename(columns={col:label, "_peso":"Valor"})
+    return t
+
+tmp = serie.copy()
+sheets["Comp_OC"] = _group(tmp, "_oc_flag", "OC")
+sheets["Comp_TipoDoc"] = _group(tmp, "_estado_legible", "Tipo Doc")
+sheets["Comp_Prioritario"] = _group(tmp, "_prio_legible", "Prioritario")
+if "_ce_legible" in tmp.columns:
+    sheets["Comp_CuentaEspecial"] = _group(tmp, "_ce_legible", "Cuenta Especial")
+
+st.download_button(
+    "⬇️ Descargar Excel del Dashboard",
+    data=excel_bytes_multi(sheets),
+    file_name="dashboard_kpis.xlsx"
+)
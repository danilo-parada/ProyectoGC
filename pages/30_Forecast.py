--- conflicted
+++ resolved
@@ -149,19 +149,6 @@
         foot_is_html = card.get("foot_is_html", False)
         if foot:
             foot_html = foot if foot_is_html else html.escape(foot)
-<<<<<<< HEAD
-            foot_block = f"<p class=\"forecast-card__foot\">{foot_html}</p>"
-        else:
-            foot_block = ""
-        card_markup = (
-            "<div class=\"forecast-card\">"
-            f"<span class=\"forecast-card__label\">{label}</span>"
-            f"<span class=\"forecast-card__value\">{value}</span>"
-            f"{foot_block}"
-            "</div>"
-        )
-        pieces.append(card_markup)
-=======
             foot_block = f"<p class='forecast-card__foot'>{foot_html}</p>"
         else:
             foot_block = ""
@@ -174,7 +161,6 @@
             </div>
             """.format(label=label, value=value, foot_block=foot_block)
         )
->>>>>>> 57cd41a1
     pieces.append("</div>")
     st.markdown("".join(pieces), unsafe_allow_html=True)
 

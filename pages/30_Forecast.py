--- conflicted
+++ resolved
@@ -150,23 +150,6 @@
         foot_is_html = card.get("foot_is_html", False)
         if foot:
             foot_html = foot if foot_is_html else html.escape(foot)
-<<<<<<< HEAD
-            foot_block = f"<p class=\"forecast-card__foot\">{foot_html}</p>"
-        else:
-            foot_block = ""
-        card_markup = (
-            "<div class=\"forecast-card\">"
-            f"<span class=\"forecast-card__label\">{label}</span>"
-            f"<span class=\"forecast-card__value\">{value}</span>"
-            f"{foot_block}"
-            "</div>"
-        )
-        pieces.append(card_markup)
-    pieces.append("</div>")
-    rows = max(1, (len(cards) + 2) // 3)
-    height = 160 * rows
-    components.html("".join(pieces), height=height, scrolling=False)
-=======
             foot_block = f"<p class='forecast-card__foot'>{foot_html}</p>"
         else:
             foot_block = ""
@@ -181,7 +164,6 @@
         )
     pieces.append("</div>")
     st.markdown("".join(pieces), unsafe_allow_html=True)
->>>>>>> 74adef0e
 
 
 def _mape_status(mape_val: float, thr_exc: int, thr_good: int, thr_ok: int):

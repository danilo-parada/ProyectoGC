# 30_Forecast.py — Forecast con IC, métricas y explicación en General/CE/No CE.
# Mantiene estilo previo. Descargas en Excel. Gráficos con IC y marcadores.

import html
import streamlit as st
import streamlit.components.v1 as components
import pandas as pd
import numpy as np
import plotly.graph_objects as go
import warnings
from math import ceil, sqrt
from sklearn.linear_model import LinearRegression
from statsmodels.tsa.holtwinters import ExponentialSmoothing
from statsmodels.tools.sm_exceptions import ConvergenceWarning
from scipy.stats import norm
from streamlit.components.v1 import html as components_html

from lib_common import (
    get_df_norm, general_date_filters_ui, apply_general_filters,
    advanced_filters_ui, apply_advanced_filters, header_ui, money, one_decimal,
    style_table, sanitize_df, safe_markdown, collapse_sidebar_immediately,
)
from lib_report import excel_bytes_single


TABLE_BORDER_COLOR = "#d9e1ff"
TABLE_STRIPED_BG = "#f2f5ff"
TABLE_HOVER_BG = "#e0e8ff"


# ------------------------ utilidades ------------------------ #
def _agg_paid_series_like_general(df: pd.DataFrame, freq_alias: str) -> pd.DataFrame:
    """Serie de pagos (pagadas) agregada por fecha de pago y monto_autorizado>0."""
    if df.empty:
        return pd.DataFrame(columns=["fecha_g", "y"])
    d = df.copy()
    d = d[d["estado_pago"] == "pagada"]
    if d.empty:
        return pd.DataFrame(columns=["fecha_g", "y"])

    d["fecha_pagado"] = pd.to_datetime(d.get("fecha_pagado"), errors="coerce")
    d["monto_autorizado"] = pd.to_numeric(d.get("monto_autorizado"), errors="coerce").fillna(0.0)
    d = d[(d["fecha_pagado"].notna()) & (d["monto_autorizado"] > 0)]
    if d.empty:
        return pd.DataFrame(columns=["fecha_g", "y"])

    if freq_alias == "MS":
        d["fecha_g"] = d["fecha_pagado"].dt.to_period("M").dt.to_timestamp()
    elif freq_alias.startswith("W-"):
        d["fecha_g"] = d["fecha_pagado"].dt.to_period("W").dt.start_time
    else:
        d["fecha_g"] = d["fecha_pagado"].dt.to_period("D").dt.to_timestamp()

    ts = (
        d.groupby("fecha_g")["monto_autorizado"].sum()
         .sort_index()
         .asfreq(freq_alias, fill_value=0.0)
    )
    return ts.reset_index().rename(columns={"monto_autorizado": "y"})


def _ci_from_residuals(y_true: np.ndarray, yhat_in: np.ndarray, yhat_out: np.ndarray, z: float, clip_zero: bool):
    """IC usando desviación estándar de residuos in-sample."""
    y_true = np.asarray(y_true, float)
    yhat_in = np.asarray(yhat_in, float)
    yhat_out = np.asarray(yhat_out, float)
    resid = y_true - yhat_in
    sigma = np.nanstd(resid)
    low = yhat_out - z * sigma
    high = yhat_out + z * sigma
    if clip_zero:
        low = np.maximum(low, 0.0)
    return low, high, sigma


def _excel_download(df: pd.DataFrame, sheet: str, name: str):
    return st.download_button(
        f"⬇️ Descargar Excel — {sheet}",
        data=excel_bytes_single(df, sheet),
        file_name=name,
        disabled=df.empty
    )


def _metrics(y_true, y_hat):
    y_true = np.asarray(y_true, float)
    y_hat = np.asarray(y_hat, float)
    mae = np.mean(np.abs(y_true - y_hat))
    rmse = sqrt(np.mean((y_true - y_hat) ** 2))
    mask = y_true > 0
    mape = np.nan
    if mask.sum() > 0:
        mape = np.mean(np.abs((y_true[mask] - y_hat[mask]) / y_true[mask])) * 100.0
    return mae, rmse, mape


def _metrics_explainer_block(title: str, thr_exc: int, thr_good: int, thr_ok: int):
    """Bloque didáctico con fórmulas (latex), lectura del IC y guía dinámica por umbrales."""
    st.markdown(f"### ℹ️ Explicación de métricas — {title}")

    # Promedio histórico
    st.markdown("**Promedio histórico**")
    st.latex(r"\overline{H}=\frac{\sum_{t=1}^{n}\text{monto}_t}{n}")
    st.markdown("Base para comparar el nivel esperado de pagos.")

    # Variación %
    st.markdown("**Variación % Forecast vs Promedio**")
    st.latex(r"\%\Delta=\left(\frac{\overline{F}}{\overline{H}}-1\right)\times 100")
    st.markdown("donde ")
    st.latex(r"\overline{F}\ \text{es el promedio del forecast en el horizonte.}")
    st.markdown("• > 0%: pagar más que el histórico &nbsp;&nbsp;• < 0%: pagar menos.")

    # MAE / RMSE / MAPE con fórmulas
    st.markdown("**MAE** (error absoluto medio, en $):")
    st.latex(r"\mathrm{MAE}=\frac{1}{n}\sum_{t=1}^{n}\left|y_t-\hat{y}_t\right|")

    st.markdown("**RMSE** (raíz del error cuadrático medio, en $): penaliza más los errores grandes.")
    st.latex(r"\mathrm{RMSE}=\sqrt{\frac{1}{n}\sum_{t=1}^{n}\left(y_t-\hat{y}_t\right)^2}")

    st.markdown("**MAPE** (error porcentual medio, solo con valores reales > 0):")
    st.latex(r"\mathrm{MAPE}=\frac{100}{n}\sum_{t=1}^{n}\left|\frac{y_t-\hat{y}_t}{y_t}\right|\quad\text{con }y_t>0")

    # Guía por umbrales dinámicos
    st.markdown(
        f"**Guía**: ≤ **{thr_exc}%** Excelente, ≤ **{thr_good}%** Bueno, "
        f"≤ **{thr_ok}%** Aceptable, > **{thr_ok}%** Débil."
    )

    # Recomendación operativa basada en IC
    st.markdown("**Recomendación operativa (usando el IC):**")
    st.markdown(
        "- En las tablas aparece **IC Bajo** y **IC Alto**. Interprétalo como un rango donde es **probable** "
        "que caiga el pago real."
    )
    st.markdown("- Para decidir un **monto de pago** por período puedes usar:")
    st.markdown("  - **Conservador:** *IC Bajo* (minimiza riesgo de sobre-pago).")
    st.markdown("  - **Base/Esperado:** *Forecast* (punto central del modelo).")
    st.markdown("  - **Prudente:** promedio del intervalo de confianza (si la variabilidad es alta):")
    st.latex(r"\text{Monto prudente}=\frac{\mathrm{IC\ Bajo}+\mathrm{IC\ Alto}}{2}")

    st.markdown(
        "- Si el **IC es muy ancho** o el **MAPE** es alto, segmenta por **CE/No CE**, revisa estacionalidad "
        "o cambia/ajusta el modelo."
    )


# ------------------------ componentes de UI ------------------------ #
def _render_metric_cards(cards: list[dict[str, str]]):
    if not cards:
        return
    pieces: list[str] = []
    for card in cards:
        label = html.escape(card.get("label", ""))
        value = html.escape(card.get("value", ""))
        foot = card.get("foot")
        foot_is_html = card.get("foot_is_html", False)
        if foot:
            foot_html = foot if foot_is_html else html.escape(foot)
            foot_block = f"<p class='forecast-card__foot'>{foot_html}</p>"
        else:
            foot_block = ""
        card_html = (
            "<div class=\"forecast-card\">"
            f"<span class=\"forecast-card__label\">{label}</span>"
            f"<span class=\"forecast-card__value\">{value}</span>"
            f"{foot_block}"
            "</div>"
        )
        pieces.append(card_html)
    safe_markdown("<div class='forecast-card-grid'>" + "".join(pieces) + "</div>")


def _mape_status(mape_val: float, thr_exc: int, thr_good: int, thr_ok: int):
    if np.isnan(mape_val):
        return "neutral", "MAPE no disponible"
    if mape_val <= thr_exc:
        return "success", f"Excelente · ≤ {thr_exc}%"
    if mape_val <= thr_good:
        return "info", f"Bueno · ≤ {thr_good}%"
    if mape_val <= thr_ok:
        return "warning", f"Aceptable · ≤ {thr_ok}%"
    return "danger", f"Débil · > {thr_ok}%"


def _mape_card(mape_val: float, thr_exc: int, thr_good: int, thr_ok: int) -> dict[str, str]:
    variant, message = _mape_status(mape_val, thr_exc, thr_good, thr_ok)
    if np.isnan(mape_val):
        return {
            "label": "MAPE",
            "value": "N/A",
            "foot": "Requiere valores reales positivos para calcularse.",
        }
    badge = (
        f"<span class='forecast-chip forecast-chip--{variant}'>{html.escape(message)}</span>"
        "<span class='forecast-foot-note'>Precisión in-sample</span>"
    )
    return {
        "label": "MAPE",
        "value": f"{one_decimal(mape_val)}%",
        "foot": badge,
        "foot_is_html": True,
    }


def _forecast_table_style(df_in: pd.DataFrame) -> pd.io.formats.style.Styler:
    sty = df_in.style.hide(axis="index")
    sty = sty.set_table_styles([
        {"selector": "thead tr", "props": [
            ("background-color", "var(--app-primary)"),
            ("color", "var(--app-table-header-fg)"),
            ("text-transform", "uppercase"),
            ("letter-spacing", "0.6px"),
            ("font-weight", "600"),
            ("font-size", "var(--app-table-font-size)"),
        ]},
        {"selector": "th", "props": [
            ("background-color", "transparent"),
            ("color", "var(--app-table-header-fg)"),
            ("padding", "12px 16px"),
        ]},
        {"selector": "tbody td", "props": [
            ("font-size", "var(--app-table-font-size)"),
            ("padding", "12px 16px"),
            ("border-bottom", f"1px solid {TABLE_BORDER_COLOR}"),
            ("color", "var(--app-table-body-fg)"),
        ]},
        {"selector": "tbody tr:nth-child(even)", "props": [
            ("background-color", TABLE_STRIPED_BG),
        ]},
        {"selector": "tbody tr:hover", "props": [
            ("background-color", TABLE_HOVER_BG),
        ]},
    ], overwrite=False)
    if df_in.shape[1] > 1:
        first_col = df_in.columns[0]
        sty = sty.set_properties(subset=[first_col], **{"text-align": "left", "font-weight": "600"})
        if df_in.shape[1] > 1:
            sty = sty.set_properties(subset=df_in.columns[1:], **{"text-align": "right"})
    return sty


def _render_note(text: str):
    safe_markdown(f"<p class='forecast-note'>{html.escape(text)}</p>")


# ------------------------ cabecera y filtros ------------------------ #
st.set_page_config(
    page_title="Forecast",
    layout="wide",
    initial_sidebar_state="collapsed",
)
<<<<<<< HEAD
collapse_sidebar_immediately()
=======
>>>>>>> caf87648
header_ui(
    title="Laboratorio de Forecast de Pagos",
    current_page="Forecast",
    subtitle="Proyecciones sobre facturas pagadas (monto_autorizado en fecha_pagado)",
    nav_active="forecast",
)

df0 = get_df_norm()
if df0 is None:
    st.warning("Carga tus datos en 'Carga de Data' primero.")
    st.stop()

fac_ini, fac_fin, pay_ini, pay_fin = general_date_filters_ui(df0)

st.subheader("1. Filtros del Escenario (Locales a Forecast)")
sede, org, prov, cc, oc, est, prio = advanced_filters_ui(
    df0,
    show_controls=['sede', 'prov', 'cc', 'oc', 'prio'],
    labels={"oc": "Con OC"},
    helps={"oc": "Filtra por presencia de Orden de Compra (valor > 0)."}
)

df_filtrado = apply_general_filters(df0, fac_ini, fac_fin, pay_ini, pay_fin)
df_filtrado = apply_advanced_filters(df_filtrado, sede, [], prov, cc, oc, [], prio)

df = df_filtrado[df_filtrado["estado_pago"] == "pagada"].copy()
if df.empty or "fecha_pagado" not in df.columns or df["fecha_pagado"].isna().all():
    st.info("No hay datos de pagos con los filtros seleccionados.")
    st.stop()

df["fecha_pagado"] = pd.to_datetime(df["fecha_pagado"])
df["importe"] = pd.to_numeric(df["monto_autorizado"], errors="coerce").fillna(0.0)

# ------------------------ parámetros del modelo ------------------------ #
st.subheader("2. Parámetros del Modelo")
c1, c2, c3 = st.columns(3)
modelo_sel = c1.selectbox("Modelo", ["Proyección de Media Móvil", "Regresión Lineal", "Holt-Winters (Aditivo)"])
gran = c2.selectbox("Granularidad", ["Mes", "Semana", "Día"])
n_steps = c3.slider("Horizonte a Proyectar", 1, 36, 6, 1)

h1, h2, h3 = st.columns(3)
seasonal_periods_ui = h1.slider("Períodos Estacionales", 1, 36, 12, 1)
damped_trend = h2.checkbox("Tendencia amortiguada (damped)", value=False)
alpha_ci = h3.slider("Confianza (α)", 0.80, 0.99, 0.95, 0.01)

st.subheader("2.1 Alertas y Reglas")
a1, a2, a3, a4 = st.columns(4)
thr_exc = a1.slider("MAPE Excelente ≤", 5, 20, 10, 1)
thr_good = a2.slider("MAPE Bueno ≤", 10, 30, 20, 1)
thr_ok   = a3.slider("MAPE Aceptable ≤", 20, 50, 30, 1)
clip_ci  = a4.checkbox("Recortar IC inferior < 0 a 0", value=True)
clip_fc  = st.checkbox("Evitar forecast negativo (≥ 0)", value=True)

# ------------------------ agregación temporal (GENERAL) ------------------------ #
if gran == "Mes":
    df["fecha_g"] = df["fecha_pagado"].dt.to_period("M").dt.to_timestamp()
    freq = "MS"
elif gran == "Semana":
    df["fecha_g"] = df["fecha_pagado"].dt.to_period("W").dt.start_time
    freq = "W-MON"
else:
    df["fecha_g"] = df["fecha_pagado"].dt.to_period("D").dt.to_timestamp()
    freq = "D"

ts = (
    df.groupby("fecha_g")["importe"].sum()
      .sort_index().asfreq(freq, fill_value=0.0)
      .reset_index()
)

max_period = max(2, len(ts) // 2)
seasonal_periods = min(seasonal_periods_ui, max_period)
z = float(norm.ppf(0.5 + alpha_ci / 2.0))

last_date = ts["fecha_g"].iloc[-1]
future_idx = pd.date_range(start=last_date, periods=n_steps + 1, freq=freq)[1:]

# ------------------------ modelado (GENERAL) ------------------------ #
y = ts["importe"].astype(float)
ts["tendencia"] = np.nan
fc = pd.DataFrame({"fecha_g": future_idx, "forecast": np.nan})
ci_low = ci_high = None


def _ci_bounds(series_fitted: pd.Series, fc_values: np.ndarray, zval: float):
    resid = series_fitted.dropna()
    if resid.empty:
        return None, None
    sigma = np.std(resid)
    lower = fc_values - zval * sigma
    upper = fc_values + zval * sigma
    return lower, upper


if modelo_sel == "Proyección de Media Móvil":
    ventana = st.slider("Ventana de Media Móvil", 1, max_period, min(12, max_period), 1)
    ts["tendencia"] = y.rolling(window=ventana, min_periods=1).mean()
    forecast_value = ts["tendencia"].iloc[-1]
    fc["forecast"] = forecast_value
    resid = y - ts["tendencia"]
    lb, ub = _ci_bounds(resid, fc["forecast"].values, z)
    ci_low, ci_high = lb, ub

elif modelo_sel == "Regresión Lineal":
    ts["time_index"] = np.arange(len(ts.index))
    model = LinearRegression().fit(ts[["time_index"]], y)
    ts["tendencia"] = model.predict(ts[["time_index"]])
    fut_idx = np.arange(len(ts.index), len(ts.index) + n_steps).reshape(-1, 1)
    fc["forecast"] = model.predict(fut_idx)
    resid = y - ts["tendencia"]
    lb, ub = _ci_bounds(resid, fc["forecast"].values, z)
    ci_low, ci_high = lb, ub

else:
    try:
        with warnings.catch_warnings():
            warnings.filterwarnings("ignore", category=ConvergenceWarning)
            model = ExponentialSmoothing(
                y, trend="add", seasonal="add",
                seasonal_periods=seasonal_periods, damped_trend=damped_trend,
                initialization_method="estimated"
            ).fit()
        ts["tendencia"] = model.fittedvalues
        fc["forecast"] = model.forecast(n_steps).values
        resid = y - ts["tendencia"]
        lb, ub = _ci_bounds(resid, fc["forecast"].values, z)
        ci_low, ci_high = lb, ub
    except Exception as e:
        st.error(f"Error con Holt-Winters (Aditivo): {e}")
        st.stop()

# ------------------------ visualización (GENERAL) ------------------------ #
st.subheader("3. Visualización del Pronóstico — **General**")

tick_format = "%b %Y" if gran == "Mes" else ("Sem %W, %Y" if gran == "Semana" else "%d-%m-%Y")

fc_plot = fc.copy()
ci_low_plot = np.array(ci_low, float).copy() if ci_low is not None else None
ci_high_plot = np.array(ci_high, float).copy() if ci_high is not None else None

if clip_fc:
    fc_plot["forecast"] = np.maximum(fc_plot["forecast"], 0.0)
if clip_ci and (ci_low_plot is not None):
    ci_low_plot = np.maximum(ci_low_plot, 0.0)

err_plus = err_minus = None
if (ci_low_plot is not None) and (ci_high_plot is not None):
    err_plus = np.maximum(ci_high_plot - fc_plot["forecast"].values, 0.0)
    err_minus = np.maximum(fc_plot["forecast"].values - ci_low_plot, 0.0)

fig = go.Figure()
fig.add_scatter(x=ts["fecha_g"], y=y, mode="lines", name="Histórico Real")
fig.add_scatter(x=ts["fecha_g"], y=ts["tendencia"], mode="lines", name="Tendencia (Modelo)", line=dict(dash="dot"))
fig.add_scatter(
    x=fc_plot["fecha_g"], y=fc_plot["forecast"], mode="lines+markers", name="Forecast",
    line=dict(dash="dash"),
    error_y=dict(
        type="data",
        array=err_plus if err_plus is not None else None,
        arrayminus=err_minus if err_minus is not None else None,
        visible=True if err_plus is not None else False
    )
)
if (ci_low_plot is not None) and (ci_high_plot is not None):
    fig.add_scatter(
        x=list(fc_plot["fecha_g"]) + list(fc_plot["fecha_g"][::-1]),
        y=list(ci_high_plot) + list(ci_low_plot[::-1]),
        fill="toself", fillcolor="rgba(0,0,200,0.08)", line=dict(width=0),
        hoverinfo="skip", name=f"IC {int(alpha_ci*100)}%"
    )
fig.update_xaxes(tickformat=tick_format)
st.plotly_chart(fig, use_container_width=True)
if clip_fc or clip_ci:
    _render_note("Se recortó en 0 el forecast o el límite inferior por la naturaleza de los pagos.")

# ------------------------ resumen + explicación (GENERAL) ------------------------ #
st.subheader("4. Resultados del Forecast — General")
avg_hist = float(y.mean())
avg_fc = float(np.mean(fc_plot["forecast"].values))
var_pct = ((avg_fc - avg_hist) / avg_hist) * 100 if avg_hist > 0 else 0.0
mae, rmse, mape = _metrics(y_true=y, y_hat=ts["tendencia"].fillna(y).values)

cards_general = [
    {
        "label": "Promedio Histórico",
        "value": money(avg_hist),
        "foot": "Promedio del monto pagado en el histórico.",
    },
    {
        "label": "Forecast Promedio",
        "value": money(avg_fc),
        "foot": "Valor medio proyectado en el horizonte seleccionado.",
    },
    {
        "label": "Variación % Forecast vs Promedio",
        "value": f"{one_decimal(var_pct)}%",
        "foot": "Positivo: forecast por encima del histórico.",
    },
    {
        "label": "MAE",
        "value": money(mae),
        "foot": "<span class='forecast-foot-note'>Error absoluto medio (histórico).</span>",
        "foot_is_html": True,
    },
    {
        "label": "RMSE",
        "value": money(rmse),
        "foot": "<span class='forecast-foot-note'>Raíz del error cuadrático medio.</span>",
        "foot_is_html": True,
    },
    _mape_card(mape, thr_exc, thr_good, thr_ok),
]

fc_display = fc_plot.copy()
fc_display["fecha_g"] = pd.to_datetime(fc_display["fecha_g"])
fc_display["Período"] = fc_display["fecha_g"].dt.strftime(tick_format)
display_general = fc_display[["Período", "forecast"]].rename(columns={"forecast": "Valor Estimado"})
if (ci_low_plot is not None) and (ci_high_plot is not None):
    display_general["IC Bajo"] = ci_low_plot
    display_general["IC Alto"] = ci_high_plot
cols = display_general.columns.tolist()

display_general_fmt = display_general.copy()
for col in cols[1:]:
    display_general_fmt[col] = display_general_fmt[col].map(money)

st.markdown("#### Horizonte proyectado (General)")
display_general_fmt = sanitize_df(display_general_fmt)
styled_general = _forecast_table_style(display_general_fmt[cols])
style_table(styled_general)
export_general = display_general.rename(columns={"Valor Estimado": "Valor_Estimado"})
if "IC Bajo" in export_general.columns:
    export_general = export_general.rename(columns={"IC Bajo": "IC_Bajo", "IC Alto": "IC_Alto"})
_excel_download(export_general, "Forecast_General", "forecast_general.xlsx")

st.markdown("#### Indicadores del Forecast General")
_render_metric_cards(cards_general)

with st.expander("¿Cómo leer este bloque? (General)"):
    _metrics_explainer_block("General", thr_exc, thr_good, thr_ok)

# ------------------------ Forecast por Tipo de Cuenta ------------------------ #
safe_markdown("---")
st.subheader("5. Forecast por Tipo de Cuenta")
freq_alias = "MS" if gran == "Mes" else ("W-MON" if gran == "Semana" else "D")

# ====== 5.1 Cuentas Especiales ====== #
st.markdown("#### 5.1 Cuentas Especiales")
df_especial = df_filtrado[df_filtrado.get("cuenta_especial", False) == True].copy()
ts_ce = _agg_paid_series_like_general(df_especial, freq_alias)

if ts_ce.empty or ts_ce["y"].sum() == 0:
    st.info("Sin pagos suficientes en **Cuentas Especiales**.")
else:
    ts_ce = ts_ce.sort_values("fecha_g").set_index("fecha_g")["y"].astype(float)
    max_period_ce = max(2, len(ts_ce) // 2)
    seasonal_periods_ce = min(seasonal_periods_ui, max_period_ce)
    last_date_ce = ts_ce.index[-1]
    future_idx_ce = pd.date_range(start=last_date_ce, periods=n_steps + 1, freq=freq_alias)[1:]

    # ajuste + forecast + IC
    if modelo_sel == "Proyección de Media Móvil":
        w = min(12, max_period_ce)
        yhat_in_ce = pd.Series(ts_ce).rolling(window=w, min_periods=1).mean().values
        yhat_out_ce = np.full(n_steps, float(pd.Series(ts_ce).rolling(w, min_periods=1).mean().iloc[-1]))
    elif modelo_sel == "Regresión Lineal":
        t = np.arange(len(ts_ce)).reshape(-1, 1)
        reg = LinearRegression().fit(t, ts_ce.values)
        yhat_in_ce = reg.predict(t)
        tf = np.arange(len(ts_ce), len(ts_ce) + n_steps).reshape(-1, 1)
        yhat_out_ce = reg.predict(tf)
    else:
        try:
            with warnings.catch_warnings():
                warnings.simplefilter("ignore", category=ConvergenceWarning)
                hw = ExponentialSmoothing(
                    ts_ce.values, trend="add", seasonal="add",
                    seasonal_periods=seasonal_periods_ce, damped_trend=damped_trend,
                    initialization_method="estimated"
                ).fit()
            yhat_in_ce = hw.fittedvalues
            yhat_out_ce = hw.forecast(n_steps)
        except Exception as e:
            st.warning(f"Holt-Winters no disponible en CE: {e}")
            w = min(12, max_period_ce)
            yhat_in_ce = pd.Series(ts_ce).rolling(window=w, min_periods=1).mean().values
            yhat_out_ce = np.full(n_steps, float(pd.Series(ts_ce).rolling(w, min_periods=1).mean().iloc[-1]))

    if clip_fc:
        yhat_out_ce = np.maximum(yhat_out_ce, 0.0)

    ci_low_ce, ci_high_ce, _ = _ci_from_residuals(
        ts_ce.values, np.nan_to_num(yhat_in_ce, nan=0.0), yhat_out_ce, z, clip_zero=clip_ci
    )

    err_plus_ce = np.maximum(ci_high_ce - yhat_out_ce, 0.0)
    err_minus_ce = np.maximum(yhat_out_ce - ci_low_ce, 0.0)

    col_plot, col_tab = st.columns([2, 1])
    with col_plot:
        fig_ce = go.Figure()
        fig_ce.add_scatter(x=ts_ce.index, y=ts_ce.values, mode="lines+markers", name="Pagos reales")
        fig_ce.add_scatter(
            x=ts_ce.index, y=np.nan_to_num(yhat_in_ce, nan=0.0), mode="lines",
            name="Tendencia (Modelo)", line=dict(dash="dot")
        )
        fig_ce.add_scatter(
            x=future_idx_ce, y=yhat_out_ce, mode="lines+markers", name="Forecast",
            line=dict(dash="dash"),
            error_y=dict(type="data", array=err_plus_ce, arrayminus=err_minus_ce, visible=True)
        )
        fig_ce.add_scatter(
            x=list(future_idx_ce) + list(future_idx_ce[::-1]),
            y=list(ci_high_ce) + list(ci_low_ce[::-1]),
            fill="toself", fillcolor="rgba(0,0,200,0.08)", line=dict(width=0),
            hoverinfo="skip", name=f"IC {int(alpha_ci*100)}%"
        )
        fig_ce.update_xaxes(tickformat=("%b %Y" if gran == "Mes" else ("Sem %W, %Y" if gran == "Semana" else "%d-%m-%Y")))
        fig_ce.update_layout(margin=dict(l=20, r=20, t=30, b=20), height=420,
                             legend_orientation="h", legend_y=1.02, legend_x=0)
        st.plotly_chart(fig_ce, use_container_width=True)

    with col_tab:
        tb = pd.DataFrame({
            "Período": pd.to_datetime(future_idx_ce).strftime(
                "%b %Y" if gran == "Mes" else ("Sem %W, %Y" if gran == "Semana" else "%d-%m-%Y")
            ),
            "Valor Estimado": yhat_out_ce,
            "IC Bajo": ci_low_ce,
            "IC Alto": ci_high_ce,
        })
        tb_display = tb.copy()
        for col in ["Valor Estimado", "IC Bajo", "IC Alto"]:
            tb_display[col] = tb_display[col].map(money)
        tb_display = sanitize_df(tb_display)
        style_table(_forecast_table_style(tb_display))
        export_ce = tb.rename(
            columns={"Valor Estimado": "Valor_Estimado", "IC Bajo": "IC_Bajo", "IC Alto": "IC_Alto"}
        )
        _excel_download(export_ce, "Forecast_CE", "forecast_cuentas_especiales.xlsx")

    st.markdown("#### Indicadores del Forecast — Cuentas Especiales")
    avg_hist_ce = float(ts_ce.mean())
    avg_fc_ce = float(np.mean(yhat_out_ce))
    var_pct_ce = ((avg_fc_ce - avg_hist_ce) / avg_hist_ce) * 100 if avg_hist_ce > 0 else 0.0
    mae_ce, rmse_ce, mape_ce = _metrics(ts_ce.values, np.nan_to_num(yhat_in_ce, nan=ts_ce.values))

    cards_ce = [
        {
            "label": "Promedio Histórico",
            "value": money(avg_hist_ce),
            "foot": "Nivel medio pagado en el histórico CE.",
        },
        {
            "label": "Forecast Promedio",
            "value": money(avg_fc_ce),
            "foot": "Proyección media para Cuentas Especiales.",
        },
        {
            "label": "Variación % vs Prom.",
            "value": f"{one_decimal(var_pct_ce)}%",
            "foot": "Impacto porcentual frente al histórico.",
        },
        {
            "label": "MAE",
            "value": money(mae_ce),
            "foot": "<span class='forecast-foot-note'>Error absoluto medio (histórico).</span>",
            "foot_is_html": True,
        },
        {
            "label": "RMSE",
            "value": money(rmse_ce),
            "foot": "<span class='forecast-foot-note'>Penaliza errores grandes.</span>",
            "foot_is_html": True,
        },
        _mape_card(mape_ce, thr_exc, thr_good, thr_ok),
    ]
    _render_metric_cards(cards_ce)

    with st.expander("¿Cómo leer este bloque? (Cuentas Especiales)"):
        _metrics_explainer_block("Cuentas Especiales", thr_exc, thr_good, thr_ok)

# ====== 5.2 Cuentas No Especiales ====== #
st.markdown("#### 5.2 Cuentas No Especiales")
df_noesp = df_filtrado[df_filtrado.get("cuenta_especial", False) != True].copy()
ts_ne = _agg_paid_series_like_general(df_noesp, freq_alias)

if ts_ne.empty or ts_ne["y"].sum() == 0:
    st.info("Sin pagos suficientes en **Cuentas No Especiales**.")
else:
    ts_ne = ts_ne.sort_values("fecha_g").set_index("fecha_g")["y"].astype(float)
    max_period_ne = max(2, len(ts_ne) // 2)
    seasonal_periods_ne = min(seasonal_periods_ui, max_period_ne)
    last_date_ne = ts_ne.index[-1]
    future_idx_ne = pd.date_range(start=last_date_ne, periods=n_steps + 1, freq=freq_alias)[1:]

    if modelo_sel == "Proyección de Media Móvil":
        w = min(12, max_period_ne)
        yhat_in_ne = pd.Series(ts_ne).rolling(window=w, min_periods=1).mean().values
        yhat_out_ne = np.full(n_steps, float(pd.Series(ts_ne).rolling(w, min_periods=1).mean().iloc[-1]))
    elif modelo_sel == "Regresión Lineal":
        t = np.arange(len(ts_ne)).reshape(-1, 1)
        reg = LinearRegression().fit(t, ts_ne.values)
        yhat_in_ne = reg.predict(t)
        tf = np.arange(len(ts_ne), len(ts_ne) + n_steps).reshape(-1, 1)
        yhat_out_ne = reg.predict(tf)
    else:
        try:
            with warnings.catch_warnings():
                warnings.simplefilter("ignore", category=ConvergenceWarning)
                hw = ExponentialSmoothing(
                    ts_ne.values, trend="add", seasonal="add",
                    seasonal_periods=seasonal_periods_ne, damped_trend=damped_trend,
                    initialization_method="estimated"
                ).fit()
            yhat_in_ne = hw.fittedvalues
            yhat_out_ne = hw.forecast(n_steps)
        except Exception as e:
            st.warning(f"Holt-Winters no disponible en No CE: {e}")
            w = min(12, max_period_ne)
            yhat_in_ne = pd.Series(ts_ne).rolling(window=w, min_periods=1).mean().values
            yhat_out_ne = np.full(n_steps, float(pd.Series(ts_ne).rolling(w, min_periods=1).mean().iloc[-1]))

    if clip_fc:
        yhat_out_ne = np.maximum(yhat_out_ne, 0.0)

    ci_low_ne, ci_high_ne, _ = _ci_from_residuals(
        ts_ne.values, np.nan_to_num(yhat_in_ne, nan=0.0), yhat_out_ne, z, clip_zero=clip_ci
    )

    err_plus_ne = np.maximum(ci_high_ne - yhat_out_ne, 0.0)
    err_minus_ne = np.maximum(yhat_out_ne - ci_low_ne, 0.0)

    col_plot, col_tab = st.columns([2, 1])
    with col_plot:
        fig_ne = go.Figure()
        fig_ne.add_scatter(x=ts_ne.index, y=ts_ne.values, mode="lines+markers", name="Pagos reales")
        fig_ne.add_scatter(
            x=ts_ne.index, y=np.nan_to_num(yhat_in_ne, nan=0.0), mode="lines",
            name="Tendencia (Modelo)", line=dict(dash="dot")
        )
        fig_ne.add_scatter(
            x=future_idx_ne, y=yhat_out_ne, mode="lines+markers", name="Forecast",
            line=dict(dash="dash"),
            error_y=dict(type="data", array=err_plus_ne, arrayminus=err_minus_ne, visible=True)
        )
        fig_ne.add_scatter(
            x=list(future_idx_ne) + list(future_idx_ne[::-1]),
            y=list(ci_high_ne) + list(ci_low_ne[::-1]),
            fill="toself", fillcolor="rgba(0,0,200,0.08)", line=dict(width=0),
            hoverinfo="skip", name=f"IC {int(alpha_ci*100)}%"
        )
        fig_ne.update_xaxes(tickformat=("%b %Y" if gran == "Mes" else ("Sem %W, %Y" if gran == "Semana" else "%d-%m-%Y")))
        fig_ne.update_layout(margin=dict(l=20, r=20, t=30, b=20), height=420,
                             legend_orientation="h", legend_y=1.02, legend_x=0)
        st.plotly_chart(fig_ne, use_container_width=True)

    with col_tab:
        tb = pd.DataFrame({
            "Período": pd.to_datetime(future_idx_ne).strftime(
                "%b %Y" if gran == "Mes" else ("Sem %W, %Y" if gran == "Semana" else "%d-%m-%Y")
            ),
            "Valor Estimado": yhat_out_ne,
            "IC Bajo": ci_low_ne,
            "IC Alto": ci_high_ne,
        })
        tb_display = tb.copy()
        for col in ["Valor Estimado", "IC Bajo", "IC Alto"]:
            tb_display[col] = tb_display[col].map(money)
        tb_display = sanitize_df(tb_display)
        style_table(_forecast_table_style(tb_display))
        export_ne = tb.rename(
            columns={"Valor Estimado": "Valor_Estimado", "IC Bajo": "IC_Bajo", "IC Alto": "IC_Alto"}
        )
        _excel_download(export_ne, "Forecast_NoCE", "forecast_cuentas_no_especiales.xlsx")

    st.markdown("#### Indicadores del Forecast — Cuentas No Especiales")
    avg_hist_ne = float(ts_ne.mean())
    avg_fc_ne = float(np.mean(yhat_out_ne))
    var_pct_ne = ((avg_fc_ne - avg_hist_ne) / avg_hist_ne) * 100 if avg_hist_ne > 0 else 0.0
    mae_ne, rmse_ne, mape_ne = _metrics(ts_ne.values, np.nan_to_num(yhat_in_ne, nan=ts_ne.values))

    cards_ne = [
        {
            "label": "Promedio Histórico",
            "value": money(avg_hist_ne),
            "foot": "Nivel medio pagado en el histórico No CE.",
        },
        {
            "label": "Forecast Promedio",
            "value": money(avg_fc_ne),
            "foot": "Proyección media para cuentas No Especiales.",
        },
        {
            "label": "Variación % vs Prom.",
            "value": f"{one_decimal(var_pct_ne)}%",
            "foot": "Impacto porcentual frente al histórico.",
        },
        {
            "label": "MAE",
            "value": money(mae_ne),
            "foot": "<span class='forecast-foot-note'>Error absoluto medio (histórico).</span>",
            "foot_is_html": True,
        },
        {
            "label": "RMSE",
            "value": money(rmse_ne),
            "foot": "<span class='forecast-foot-note'>Raíz del error cuadrático medio.</span>",
            "foot_is_html": True,
        },
        _mape_card(mape_ne, thr_exc, thr_good, thr_ok),
    ]
    _render_metric_cards(cards_ne)

    with st.expander("¿Cómo leer este bloque? (Cuentas No Especiales)"):
        _metrics_explainer_block("Cuentas No Especiales", thr_exc, thr_good, thr_ok)
<|MERGE_RESOLUTION|>--- conflicted
+++ resolved
@@ -249,10 +249,6 @@
     layout="wide",
     initial_sidebar_state="collapsed",
 )
-<<<<<<< HEAD
-collapse_sidebar_immediately()
-=======
->>>>>>> caf87648
 header_ui(
     title="Laboratorio de Forecast de Pagos",
     current_page="Forecast",

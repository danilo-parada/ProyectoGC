# 30_Forecast.py — Forecast con IC, métricas y explicación en General/CE/No CE.
# Mantiene estilo previo. Descargas en Excel. Gráficos con IC y marcadores.

import html
import streamlit as st
import streamlit.components.v1 as components
import pandas as pd
import numpy as np
import plotly.graph_objects as go
import warnings
from math import ceil, sqrt
from sklearn.linear_model import LinearRegression
from statsmodels.tsa.holtwinters import ExponentialSmoothing
from statsmodels.tools.sm_exceptions import ConvergenceWarning
from scipy.stats import norm
from streamlit.components.v1 import html as components_html

from lib_common import (
    get_df_norm, general_date_filters_ui, apply_general_filters,
    advanced_filters_ui, apply_advanced_filters, header_ui, money, one_decimal,
    style_table
)
from lib_report import excel_bytes_single


# ------------------------ utilidades ------------------------ #
def _agg_paid_series_like_general(df: pd.DataFrame, freq_alias: str) -> pd.DataFrame:
    """Serie de pagos (pagadas) agregada por fecha de pago y monto_autorizado>0."""
    if df.empty:
        return pd.DataFrame(columns=["fecha_g", "y"])
    d = df.copy()
    d = d[d["estado_pago"] == "pagada"]
    if d.empty:
        return pd.DataFrame(columns=["fecha_g", "y"])

    d["fecha_pagado"] = pd.to_datetime(d.get("fecha_pagado"), errors="coerce")
    d["monto_autorizado"] = pd.to_numeric(d.get("monto_autorizado"), errors="coerce").fillna(0.0)
    d = d[(d["fecha_pagado"].notna()) & (d["monto_autorizado"] > 0)]
    if d.empty:
        return pd.DataFrame(columns=["fecha_g", "y"])

    if freq_alias == "MS":
        d["fecha_g"] = d["fecha_pagado"].dt.to_period("M").dt.to_timestamp()
    elif freq_alias.startswith("W-"):
        d["fecha_g"] = d["fecha_pagado"].dt.to_period("W").dt.start_time
    else:
        d["fecha_g"] = d["fecha_pagado"].dt.to_period("D").dt.to_timestamp()

    ts = (
        d.groupby("fecha_g")["monto_autorizado"].sum()
         .sort_index()
         .asfreq(freq_alias, fill_value=0.0)
    )
    return ts.reset_index().rename(columns={"monto_autorizado": "y"})


def _ci_from_residuals(y_true: np.ndarray, yhat_in: np.ndarray, yhat_out: np.ndarray, z: float, clip_zero: bool):
    """IC usando desviación estándar de residuos in-sample."""
    y_true = np.asarray(y_true, float)
    yhat_in = np.asarray(yhat_in, float)
    yhat_out = np.asarray(yhat_out, float)
    resid = y_true - yhat_in
    sigma = np.nanstd(resid)
    low = yhat_out - z * sigma
    high = yhat_out + z * sigma
    if clip_zero:
        low = np.maximum(low, 0.0)
    return low, high, sigma


def _excel_download(df: pd.DataFrame, sheet: str, name: str):
    return st.download_button(
        f"⬇️ Descargar Excel — {sheet}",
        data=excel_bytes_single(df, sheet),
        file_name=name,
        disabled=df.empty
    )


def _metrics(y_true, y_hat):
    y_true = np.asarray(y_true, float)
    y_hat = np.asarray(y_hat, float)
    mae = np.mean(np.abs(y_true - y_hat))
    rmse = sqrt(np.mean((y_true - y_hat) ** 2))
    mask = y_true > 0
    mape = np.nan
    if mask.sum() > 0:
        mape = np.mean(np.abs((y_true[mask] - y_hat[mask]) / y_true[mask])) * 100.0
    return mae, rmse, mape


def _metrics_explainer_block(title: str, thr_exc: int, thr_good: int, thr_ok: int):
    """Bloque didáctico con fórmulas (latex), lectura del IC y guía dinámica por umbrales."""
    st.markdown(f"### ℹ️ Explicación de métricas — {title}")

    # Promedio histórico
    st.markdown("**Promedio histórico**")
    st.latex(r"\overline{H}=\frac{\sum_{t=1}^{n}\text{monto}_t}{n}")
    st.markdown("Base para comparar el nivel esperado de pagos.")

    # Variación %
    st.markdown("**Variación % Forecast vs Promedio**")
    st.latex(r"\%\Delta=\left(\frac{\overline{F}}{\overline{H}}-1\right)\times 100")
    st.markdown("donde ")
    st.latex(r"\overline{F}\ \text{es el promedio del forecast en el horizonte.}")
    st.markdown("• > 0%: pagar más que el histórico &nbsp;&nbsp;• < 0%: pagar menos.")

    # MAE / RMSE / MAPE con fórmulas
    st.markdown("**MAE** (error absoluto medio, en $):")
    st.latex(r"\mathrm{MAE}=\frac{1}{n}\sum_{t=1}^{n}\left|y_t-\hat{y}_t\right|")

    st.markdown("**RMSE** (raíz del error cuadrático medio, en $): penaliza más los errores grandes.")
    st.latex(r"\mathrm{RMSE}=\sqrt{\frac{1}{n}\sum_{t=1}^{n}\left(y_t-\hat{y}_t\right)^2}")

    st.markdown("**MAPE** (error porcentual medio, solo con valores reales > 0):")
    st.latex(r"\mathrm{MAPE}=\frac{100}{n}\sum_{t=1}^{n}\left|\frac{y_t-\hat{y}_t}{y_t}\right|\quad\text{con }y_t>0")

    # Guía por umbrales dinámicos
    st.markdown(
        f"**Guía**: ≤ **{thr_exc}%** Excelente, ≤ **{thr_good}%** Bueno, "
        f"≤ **{thr_ok}%** Aceptable, > **{thr_ok}%** Débil."
    )

    # Recomendación operativa basada en IC
    st.markdown("**Recomendación operativa (usando el IC):**")
    st.markdown(
        "- En las tablas aparece **IC Bajo** y **IC Alto**. Interprétalo como un rango donde es **probable** "
        "que caiga el pago real."
    )
    st.markdown("- Para decidir un **monto de pago** por período puedes usar:")
    st.markdown("  - **Conservador:** *IC Bajo* (minimiza riesgo de sobre-pago).")
    st.markdown("  - **Base/Esperado:** *Forecast* (punto central del modelo).")
    st.markdown("  - **Prudente:** promedio del intervalo de confianza (si la variabilidad es alta):")
    st.latex(r"\text{Monto prudente}=\frac{\mathrm{IC\ Bajo}+\mathrm{IC\ Alto}}{2}")

    st.markdown(
        "- Si el **IC es muy ancho** o el **MAPE** es alto, segmenta por **CE/No CE**, revisa estacionalidad "
        "o cambia/ajusta el modelo."
    )


# ------------------------ componentes de UI ------------------------ #
def _render_metric_cards(cards: list[dict[str, str]]):
    if not cards:
        return
<<<<<<< HEAD

    card_blocks: list[str] = []
=======
    pieces = ["<div class='forecast-card-grid'>"]
>>>>>>> e5744bea
    for card in cards:
        label = html.escape(card.get("label", ""))
        value = html.escape(card.get("value", ""))
        foot = card.get("foot")
        foot_is_html = card.get("foot_is_html", False)
        if foot:
            foot_html = foot if foot_is_html else html.escape(foot)
<<<<<<< HEAD
            foot_block = f"<p class=\"forecast-card__foot\">{foot_html}</p>"
        else:
            foot_block = ""

        card_blocks.append(
            (
                "<div class=\"forecast-card\">"
                f"<span class=\"forecast-card__label\">{label}</span>"
                f"<span class=\"forecast-card__value\">{value}</span>"
                f"{foot_block}"
                "</div>"
            )
        )

    markup = "<div class='forecast-card-grid'>" + "".join(card_blocks) + "</div>"

    cards_per_row = 3
    rows = max(1, ceil(len(cards) / cards_per_row))
    row_height = 180
    padding = 40
    height = padding + rows * row_height

    components_html(markup, height=height, scrolling=False)
=======
            foot_block = f"<p class='forecast-card__foot'>{foot_html}</p>"
        else:
            foot_block = ""
        pieces.append(
            """
            <div class="forecast-card">
                <span class="forecast-card__label">{label}</span>
                <span class="forecast-card__value">{value}</span>
                {foot_block}
            </div>
            """.format(label=label, value=value, foot_block=foot_block)
        )
    pieces.append("</div>")
    st.markdown("".join(pieces), unsafe_allow_html=True)
>>>>>>> e5744bea


def _mape_status(mape_val: float, thr_exc: int, thr_good: int, thr_ok: int):
    if np.isnan(mape_val):
        return "neutral", "MAPE no disponible"
    if mape_val <= thr_exc:
        return "success", f"Excelente · ≤ {thr_exc}%"
    if mape_val <= thr_good:
        return "info", f"Bueno · ≤ {thr_good}%"
    if mape_val <= thr_ok:
        return "warning", f"Aceptable · ≤ {thr_ok}%"
    return "danger", f"Débil · > {thr_ok}%"


def _mape_card(mape_val: float, thr_exc: int, thr_good: int, thr_ok: int) -> dict[str, str]:
    variant, message = _mape_status(mape_val, thr_exc, thr_good, thr_ok)
    if np.isnan(mape_val):
        return {
            "label": "MAPE",
            "value": "N/A",
            "foot": "Requiere valores reales positivos para calcularse.",
        }
    badge = (
        f"<span class='forecast-chip forecast-chip--{variant}'>{html.escape(message)}</span>"
        "<span class='forecast-foot-note'>Precisión in-sample</span>"
    )
    return {
        "label": "MAPE",
        "value": f"{one_decimal(mape_val)}%",
        "foot": badge,
        "foot_is_html": True,
    }


def _forecast_table_style(df_in: pd.DataFrame) -> pd.io.formats.style.Styler:
    sty = df_in.style.hide(axis="index")
    sty = sty.set_table_styles([
        {"selector": "thead tr", "props": [
            ("background-color", "#0d2f66"),
            ("color", "#FFFFFF"),
            ("text-transform", "uppercase"),
            ("letter-spacing", "0.6px"),
            ("font-weight", "600"),
            ("font-size", "0.9rem"),
        ]},
        {"selector": "th", "props": [
            ("background-color", "transparent"),
            ("color", "#FFFFFF"),
            ("padding", "12px 16px"),
        ]},
        {"selector": "tbody td", "props": [
            ("font-size", "0.95rem"),
            ("padding", "12px 16px"),
            ("border-bottom", "1px solid #e0e6ff"),
            ("color", "#132542"),
        ]},
        {"selector": "tbody tr:nth-child(even)", "props": [
            ("background-color", "#f5f7ff"),
        ]},
        {"selector": "tbody tr:hover", "props": [
            ("background-color", "#e8edff"),
        ]},
    ], overwrite=False)
    if df_in.shape[1] > 1:
        first_col = df_in.columns[0]
        sty = sty.set_properties(subset=[first_col], **{"text-align": "left", "font-weight": "600"})
        if df_in.shape[1] > 1:
            sty = sty.set_properties(subset=df_in.columns[1:], **{"text-align": "right"})
    return sty


def _render_note(text: str):
    st.markdown(
        f"<p class='forecast-note'>{html.escape(text)}</p>",
        unsafe_allow_html=True,
    )


# ------------------------ cabecera y filtros ------------------------ #
st.set_page_config(page_title="Forecast", layout="wide")
header_ui(
    title="Laboratorio de Forecast de Pagos",
    current_page="Forecast",
    subtitle="Proyecciones sobre facturas pagadas (monto_autorizado en fecha_pagado)"
)

st.html('<div class="content-container">')
df0 = get_df_norm()
if df0 is None:
    st.warning("Carga tus datos en 'Carga de Data' primero.")
    st.html("</div>")
    st.stop()

fac_ini, fac_fin, pay_ini, pay_fin = general_date_filters_ui(df0)

st.subheader("1. Filtros del Escenario (Locales a Forecast)")
sede, org, prov, cc, oc, est, prio = advanced_filters_ui(
    df0,
    show_controls=['sede', 'prov', 'cc', 'oc', 'prio'],
    labels={"oc": "Con OC"},
    helps={"oc": "Filtra por presencia de Orden de Compra (valor > 0)."}
)

df_filtrado = apply_general_filters(df0, fac_ini, fac_fin, pay_ini, pay_fin)
df_filtrado = apply_advanced_filters(df_filtrado, sede, [], prov, cc, oc, [], prio)

df = df_filtrado[df_filtrado["estado_pago"] == "pagada"].copy()
if df.empty or "fecha_pagado" not in df.columns or df["fecha_pagado"].isna().all():
    st.info("No hay datos de pagos con los filtros seleccionados.")
    st.html("</div>")
    st.stop()

with st.expander("¿Qué datos se usan para el forecast?", expanded=True):
    st.markdown(
        """
- **Estado:** solo `pagada`.  
- **Valor:** `monto_autorizado` (siempre > 0).  
- **Fecha:** `fecha_pagado` (eje temporal).  
Esto pronostica **flujos realizados** (útil para caja/presupuesto).
        """
    )

df["fecha_pagado"] = pd.to_datetime(df["fecha_pagado"])
df["importe"] = pd.to_numeric(df["monto_autorizado"], errors="coerce").fillna(0.0)

# ------------------------ parámetros del modelo ------------------------ #
st.subheader("2. Parámetros del Modelo")
c1, c2, c3 = st.columns(3)
modelo_sel = c1.selectbox("Modelo", ["Proyección de Media Móvil", "Regresión Lineal", "Holt-Winters (Aditivo)"])
gran = c2.selectbox("Granularidad", ["Mes", "Semana", "Día"])
n_steps = c3.slider("Horizonte a Proyectar", 1, 36, 6, 1)

h1, h2, h3 = st.columns(3)
seasonal_periods_ui = h1.slider("Períodos Estacionales", 1, 36, 12, 1)
damped_trend = h2.checkbox("Tendencia amortiguada (damped)", value=False)
alpha_ci = h3.slider("Confianza (α)", 0.80, 0.99, 0.95, 0.01)

st.subheader("2.1 Alertas y Reglas")
a1, a2, a3, a4 = st.columns(4)
thr_exc = a1.slider("MAPE Excelente ≤", 5, 20, 10, 1)
thr_good = a2.slider("MAPE Bueno ≤", 10, 30, 20, 1)
thr_ok   = a3.slider("MAPE Aceptable ≤", 20, 50, 30, 1)
clip_ci  = a4.checkbox("Recortar IC inferior < 0 a 0", value=True)
clip_fc  = st.checkbox("Evitar forecast negativo (≥ 0)", value=True)

# ------------------------ agregación temporal (GENERAL) ------------------------ #
if gran == "Mes":
    df["fecha_g"] = df["fecha_pagado"].dt.to_period("M").dt.to_timestamp()
    freq = "MS"
elif gran == "Semana":
    df["fecha_g"] = df["fecha_pagado"].dt.to_period("W").dt.start_time
    freq = "W-MON"
else:
    df["fecha_g"] = df["fecha_pagado"].dt.to_period("D").dt.to_timestamp()
    freq = "D"

ts = (
    df.groupby("fecha_g")["importe"].sum()
      .sort_index().asfreq(freq, fill_value=0.0)
      .reset_index()
)

max_period = max(2, len(ts) // 2)
seasonal_periods = min(seasonal_periods_ui, max_period)
z = float(norm.ppf(0.5 + alpha_ci / 2.0))

last_date = ts["fecha_g"].iloc[-1]
future_idx = pd.date_range(start=last_date, periods=n_steps + 1, freq=freq)[1:]

# ------------------------ modelado (GENERAL) ------------------------ #
y = ts["importe"].astype(float)
ts["tendencia"] = np.nan
fc = pd.DataFrame({"fecha_g": future_idx, "forecast": np.nan})
ci_low = ci_high = None


def _ci_bounds(series_fitted: pd.Series, fc_values: np.ndarray, zval: float):
    resid = series_fitted.dropna()
    if resid.empty:
        return None, None
    sigma = np.std(resid)
    lower = fc_values - zval * sigma
    upper = fc_values + zval * sigma
    return lower, upper


if modelo_sel == "Proyección de Media Móvil":
    ventana = st.slider("Ventana de Media Móvil", 1, max_period, min(12, max_period), 1)
    ts["tendencia"] = y.rolling(window=ventana, min_periods=1).mean()
    forecast_value = ts["tendencia"].iloc[-1]
    fc["forecast"] = forecast_value
    resid = y - ts["tendencia"]
    lb, ub = _ci_bounds(resid, fc["forecast"].values, z)
    ci_low, ci_high = lb, ub

elif modelo_sel == "Regresión Lineal":
    ts["time_index"] = np.arange(len(ts.index))
    model = LinearRegression().fit(ts[["time_index"]], y)
    ts["tendencia"] = model.predict(ts[["time_index"]])
    fut_idx = np.arange(len(ts.index), len(ts.index) + n_steps).reshape(-1, 1)
    fc["forecast"] = model.predict(fut_idx)
    resid = y - ts["tendencia"]
    lb, ub = _ci_bounds(resid, fc["forecast"].values, z)
    ci_low, ci_high = lb, ub

else:
    try:
        with warnings.catch_warnings():
            warnings.filterwarnings("ignore", category=ConvergenceWarning)
            model = ExponentialSmoothing(
                y, trend="add", seasonal="add",
                seasonal_periods=seasonal_periods, damped_trend=damped_trend,
                initialization_method="estimated"
            ).fit()
        ts["tendencia"] = model.fittedvalues
        fc["forecast"] = model.forecast(n_steps).values
        resid = y - ts["tendencia"]
        lb, ub = _ci_bounds(resid, fc["forecast"].values, z)
        ci_low, ci_high = lb, ub
    except Exception as e:
        st.error(f"Error con Holt-Winters (Aditivo): {e}")
        st.html("</div>")
        st.stop()

# ------------------------ visualización (GENERAL) ------------------------ #
st.subheader("3. Visualización del Pronóstico — **General**")

tick_format = "%b %Y" if gran == "Mes" else ("Sem %W, %Y" if gran == "Semana" else "%d-%m-%Y")

fc_plot = fc.copy()
ci_low_plot = np.array(ci_low, float).copy() if ci_low is not None else None
ci_high_plot = np.array(ci_high, float).copy() if ci_high is not None else None

if clip_fc:
    fc_plot["forecast"] = np.maximum(fc_plot["forecast"], 0.0)
if clip_ci and (ci_low_plot is not None):
    ci_low_plot = np.maximum(ci_low_plot, 0.0)

err_plus = err_minus = None
if (ci_low_plot is not None) and (ci_high_plot is not None):
    err_plus = np.maximum(ci_high_plot - fc_plot["forecast"].values, 0.0)
    err_minus = np.maximum(fc_plot["forecast"].values - ci_low_plot, 0.0)

fig = go.Figure()
fig.add_scatter(x=ts["fecha_g"], y=y, mode="lines", name="Histórico Real")
fig.add_scatter(x=ts["fecha_g"], y=ts["tendencia"], mode="lines", name="Tendencia (Modelo)", line=dict(dash="dot"))
fig.add_scatter(
    x=fc_plot["fecha_g"], y=fc_plot["forecast"], mode="lines+markers", name="Forecast",
    line=dict(dash="dash"),
    error_y=dict(
        type="data",
        array=err_plus if err_plus is not None else None,
        arrayminus=err_minus if err_minus is not None else None,
        visible=True if err_plus is not None else False
    )
)
if (ci_low_plot is not None) and (ci_high_plot is not None):
    fig.add_scatter(
        x=list(fc_plot["fecha_g"]) + list(fc_plot["fecha_g"][::-1]),
        y=list(ci_high_plot) + list(ci_low_plot[::-1]),
        fill="toself", fillcolor="rgba(0,0,200,0.08)", line=dict(width=0),
        hoverinfo="skip", name=f"IC {int(alpha_ci*100)}%"
    )
fig.update_xaxes(tickformat=tick_format)
st.plotly_chart(fig, use_container_width=True)
if clip_fc or clip_ci:
    _render_note("Se recortó en 0 el forecast o el límite inferior por la naturaleza de los pagos.")

# ------------------------ resumen + explicación (GENERAL) ------------------------ #
st.subheader("4. Resumen Numérico del Pronóstico")
avg_hist = float(y.mean())
avg_fc = float(np.mean(fc_plot["forecast"].values))
var_pct = ((avg_fc - avg_hist) / avg_hist) * 100 if avg_hist > 0 else 0.0
mae, rmse, mape = _metrics(y_true=y, y_hat=ts["tendencia"].fillna(y).values)

cards_general = [
    {
        "label": "Promedio Histórico",
        "value": money(avg_hist),
        "foot": "Promedio del monto pagado en el histórico.",
    },
    {
        "label": "Forecast Promedio",
        "value": money(avg_fc),
        "foot": "Valor medio proyectado en el horizonte seleccionado.",
    },
    {
        "label": "Variación % Forecast vs Promedio",
        "value": f"{one_decimal(var_pct)}%",
        "foot": "Positivo: forecast por encima del histórico.",
    },
    {
        "label": "MAE",
        "value": money(mae),
        "foot": "<span class='forecast-foot-note'>Error absoluto medio (histórico).</span>",
        "foot_is_html": True,
    },
    {
        "label": "RMSE",
        "value": money(rmse),
        "foot": "<span class='forecast-foot-note'>Raíz del error cuadrático medio.</span>",
        "foot_is_html": True,
    },
    _mape_card(mape, thr_exc, thr_good, thr_ok),
]
_render_metric_cards(cards_general)

fc_display = fc_plot.copy()
fc_display["fecha_g"] = pd.to_datetime(fc_display["fecha_g"])
fc_display["Período"] = fc_display["fecha_g"].dt.strftime(tick_format)
display_general = fc_display[["Período", "forecast"]].rename(columns={"forecast": "Valor Estimado"})
if (ci_low_plot is not None) and (ci_high_plot is not None):
    display_general["IC Bajo"] = ci_low_plot
    display_general["IC Alto"] = ci_high_plot
cols = display_general.columns.tolist()

display_general_fmt = display_general.copy()
for col in cols[1:]:
    display_general_fmt[col] = display_general_fmt[col].map(money)

st.markdown("#### Horizonte proyectado (General)")
styled_general = _forecast_table_style(display_general_fmt[cols])
style_table(styled_general)
export_general = display_general.rename(columns={"Valor Estimado": "Valor_Estimado"})
if "IC Bajo" in export_general.columns:
    export_general = export_general.rename(columns={"IC Bajo": "IC_Bajo", "IC Alto": "IC_Alto"})
_excel_download(export_general, "Forecast_General", "forecast_general.xlsx")

with st.expander("¿Cómo leer este bloque? (General)"):
    _metrics_explainer_block("General", thr_exc, thr_good, thr_ok)

# ------------------------ Forecast por Tipo de Cuenta ------------------------ #
st.markdown("---")
st.subheader("5. Forecast por Tipo de Cuenta")
freq_alias = "MS" if gran == "Mes" else ("W-MON" if gran == "Semana" else "D")

# ====== 5.1 Cuentas Especiales ====== #
st.markdown("#### 5.1 Cuentas Especiales")
df_especial = df_filtrado[df_filtrado.get("cuenta_especial", False) == True].copy()
ts_ce = _agg_paid_series_like_general(df_especial, freq_alias)

if ts_ce.empty or ts_ce["y"].sum() == 0:
    st.info("Sin pagos suficientes en **Cuentas Especiales**.")
else:
    ts_ce = ts_ce.sort_values("fecha_g").set_index("fecha_g")["y"].astype(float)
    max_period_ce = max(2, len(ts_ce) // 2)
    seasonal_periods_ce = min(seasonal_periods_ui, max_period_ce)
    last_date_ce = ts_ce.index[-1]
    future_idx_ce = pd.date_range(start=last_date_ce, periods=n_steps + 1, freq=freq_alias)[1:]

    # ajuste + forecast + IC
    if modelo_sel == "Proyección de Media Móvil":
        w = min(12, max_period_ce)
        yhat_in_ce = pd.Series(ts_ce).rolling(window=w, min_periods=1).mean().values
        yhat_out_ce = np.full(n_steps, float(pd.Series(ts_ce).rolling(w, min_periods=1).mean().iloc[-1]))
    elif modelo_sel == "Regresión Lineal":
        t = np.arange(len(ts_ce)).reshape(-1, 1)
        reg = LinearRegression().fit(t, ts_ce.values)
        yhat_in_ce = reg.predict(t)
        tf = np.arange(len(ts_ce), len(ts_ce) + n_steps).reshape(-1, 1)
        yhat_out_ce = reg.predict(tf)
    else:
        try:
            with warnings.catch_warnings():
                warnings.simplefilter("ignore", category=ConvergenceWarning)
                hw = ExponentialSmoothing(
                    ts_ce.values, trend="add", seasonal="add",
                    seasonal_periods=seasonal_periods_ce, damped_trend=damped_trend,
                    initialization_method="estimated"
                ).fit()
            yhat_in_ce = hw.fittedvalues
            yhat_out_ce = hw.forecast(n_steps)
        except Exception as e:
            st.warning(f"Holt-Winters no disponible en CE: {e}")
            w = min(12, max_period_ce)
            yhat_in_ce = pd.Series(ts_ce).rolling(window=w, min_periods=1).mean().values
            yhat_out_ce = np.full(n_steps, float(pd.Series(ts_ce).rolling(w, min_periods=1).mean().iloc[-1]))

    if clip_fc:
        yhat_out_ce = np.maximum(yhat_out_ce, 0.0)

    ci_low_ce, ci_high_ce, _ = _ci_from_residuals(
        ts_ce.values, np.nan_to_num(yhat_in_ce, nan=0.0), yhat_out_ce, z, clip_zero=clip_ci
    )

    err_plus_ce = np.maximum(ci_high_ce - yhat_out_ce, 0.0)
    err_minus_ce = np.maximum(yhat_out_ce - ci_low_ce, 0.0)

    col_plot, col_tab = st.columns([2, 1])
    with col_plot:
        fig_ce = go.Figure()
        fig_ce.add_scatter(x=ts_ce.index, y=ts_ce.values, mode="lines+markers", name="Pagos reales")
        fig_ce.add_scatter(
            x=ts_ce.index, y=np.nan_to_num(yhat_in_ce, nan=0.0), mode="lines",
            name="Tendencia (Modelo)", line=dict(dash="dot")
        )
        fig_ce.add_scatter(
            x=future_idx_ce, y=yhat_out_ce, mode="lines+markers", name="Forecast",
            line=dict(dash="dash"),
            error_y=dict(type="data", array=err_plus_ce, arrayminus=err_minus_ce, visible=True)
        )
        fig_ce.add_scatter(
            x=list(future_idx_ce) + list(future_idx_ce[::-1]),
            y=list(ci_high_ce) + list(ci_low_ce[::-1]),
            fill="toself", fillcolor="rgba(0,0,200,0.08)", line=dict(width=0),
            hoverinfo="skip", name=f"IC {int(alpha_ci*100)}%"
        )
        fig_ce.update_xaxes(tickformat=("%b %Y" if gran == "Mes" else ("Sem %W, %Y" if gran == "Semana" else "%d-%m-%Y")))
        fig_ce.update_layout(margin=dict(l=20, r=20, t=30, b=20), height=420,
                             legend_orientation="h", legend_y=1.02, legend_x=0)
        st.plotly_chart(fig_ce, use_container_width=True)

    with col_tab:
        tb = pd.DataFrame({
            "Período": pd.to_datetime(future_idx_ce).strftime(
                "%b %Y" if gran == "Mes" else ("Sem %W, %Y" if gran == "Semana" else "%d-%m-%Y")
            ),
            "Valor Estimado": yhat_out_ce,
            "IC Bajo": ci_low_ce,
            "IC Alto": ci_high_ce,
        })
        tb_display = tb.copy()
        for col in ["Valor Estimado", "IC Bajo", "IC Alto"]:
            tb_display[col] = tb_display[col].map(money)
        style_table(_forecast_table_style(tb_display))
        export_ce = tb.rename(
            columns={"Valor Estimado": "Valor_Estimado", "IC Bajo": "IC_Bajo", "IC Alto": "IC_Alto"}
        )
        _excel_download(export_ce, "Forecast_CE", "forecast_cuentas_especiales.xlsx")

    st.markdown("#### Resumen Numérico — Cuentas Especiales")
    avg_hist_ce = float(ts_ce.mean())
    avg_fc_ce = float(np.mean(yhat_out_ce))
    var_pct_ce = ((avg_fc_ce - avg_hist_ce) / avg_hist_ce) * 100 if avg_hist_ce > 0 else 0.0
    mae_ce, rmse_ce, mape_ce = _metrics(ts_ce.values, np.nan_to_num(yhat_in_ce, nan=ts_ce.values))

    cards_ce = [
        {
            "label": "Promedio Histórico",
            "value": money(avg_hist_ce),
            "foot": "Nivel medio pagado en el histórico CE.",
        },
        {
            "label": "Forecast Promedio",
            "value": money(avg_fc_ce),
            "foot": "Proyección media para Cuentas Especiales.",
        },
        {
            "label": "Variación % vs Prom.",
            "value": f"{one_decimal(var_pct_ce)}%",
            "foot": "Impacto porcentual frente al histórico.",
        },
        {
            "label": "MAE",
            "value": money(mae_ce),
            "foot": "<span class='forecast-foot-note'>Error absoluto medio (histórico).</span>",
            "foot_is_html": True,
        },
        {
            "label": "RMSE",
            "value": money(rmse_ce),
            "foot": "<span class='forecast-foot-note'>Penaliza errores grandes.</span>",
            "foot_is_html": True,
        },
        _mape_card(mape_ce, thr_exc, thr_good, thr_ok),
    ]
    _render_metric_cards(cards_ce)

    with st.expander("¿Cómo leer este bloque? (Cuentas Especiales)"):
        _metrics_explainer_block("Cuentas Especiales", thr_exc, thr_good, thr_ok)

# ====== 5.2 Cuentas No Especiales ====== #
st.markdown("#### 5.2 Cuentas No Especiales")
df_noesp = df_filtrado[df_filtrado.get("cuenta_especial", False) != True].copy()
ts_ne = _agg_paid_series_like_general(df_noesp, freq_alias)

if ts_ne.empty or ts_ne["y"].sum() == 0:
    st.info("Sin pagos suficientes en **Cuentas No Especiales**.")
else:
    ts_ne = ts_ne.sort_values("fecha_g").set_index("fecha_g")["y"].astype(float)
    max_period_ne = max(2, len(ts_ne) // 2)
    seasonal_periods_ne = min(seasonal_periods_ui, max_period_ne)
    last_date_ne = ts_ne.index[-1]
    future_idx_ne = pd.date_range(start=last_date_ne, periods=n_steps + 1, freq=freq_alias)[1:]

    if modelo_sel == "Proyección de Media Móvil":
        w = min(12, max_period_ne)
        yhat_in_ne = pd.Series(ts_ne).rolling(window=w, min_periods=1).mean().values
        yhat_out_ne = np.full(n_steps, float(pd.Series(ts_ne).rolling(w, min_periods=1).mean().iloc[-1]))
    elif modelo_sel == "Regresión Lineal":
        t = np.arange(len(ts_ne)).reshape(-1, 1)
        reg = LinearRegression().fit(t, ts_ne.values)
        yhat_in_ne = reg.predict(t)
        tf = np.arange(len(ts_ne), len(ts_ne) + n_steps).reshape(-1, 1)
        yhat_out_ne = reg.predict(tf)
    else:
        try:
            with warnings.catch_warnings():
                warnings.simplefilter("ignore", category=ConvergenceWarning)
                hw = ExponentialSmoothing(
                    ts_ne.values, trend="add", seasonal="add",
                    seasonal_periods=seasonal_periods_ne, damped_trend=damped_trend,
                    initialization_method="estimated"
                ).fit()
            yhat_in_ne = hw.fittedvalues
            yhat_out_ne = hw.forecast(n_steps)
        except Exception as e:
            st.warning(f"Holt-Winters no disponible en No CE: {e}")
            w = min(12, max_period_ne)
            yhat_in_ne = pd.Series(ts_ne).rolling(window=w, min_periods=1).mean().values
            yhat_out_ne = np.full(n_steps, float(pd.Series(ts_ne).rolling(w, min_periods=1).mean().iloc[-1]))

    if clip_fc:
        yhat_out_ne = np.maximum(yhat_out_ne, 0.0)

    ci_low_ne, ci_high_ne, _ = _ci_from_residuals(
        ts_ne.values, np.nan_to_num(yhat_in_ne, nan=0.0), yhat_out_ne, z, clip_zero=clip_ci
    )

    err_plus_ne = np.maximum(ci_high_ne - yhat_out_ne, 0.0)
    err_minus_ne = np.maximum(yhat_out_ne - ci_low_ne, 0.0)

    col_plot, col_tab = st.columns([2, 1])
    with col_plot:
        fig_ne = go.Figure()
        fig_ne.add_scatter(x=ts_ne.index, y=ts_ne.values, mode="lines+markers", name="Pagos reales")
        fig_ne.add_scatter(
            x=ts_ne.index, y=np.nan_to_num(yhat_in_ne, nan=0.0), mode="lines",
            name="Tendencia (Modelo)", line=dict(dash="dot")
        )
        fig_ne.add_scatter(
            x=future_idx_ne, y=yhat_out_ne, mode="lines+markers", name="Forecast",
            line=dict(dash="dash"),
            error_y=dict(type="data", array=err_plus_ne, arrayminus=err_minus_ne, visible=True)
        )
        fig_ne.add_scatter(
            x=list(future_idx_ne) + list(future_idx_ne[::-1]),
            y=list(ci_high_ne) + list(ci_low_ne[::-1]),
            fill="toself", fillcolor="rgba(0,0,200,0.08)", line=dict(width=0),
            hoverinfo="skip", name=f"IC {int(alpha_ci*100)}%"
        )
        fig_ne.update_xaxes(tickformat=("%b %Y" if gran == "Mes" else ("Sem %W, %Y" if gran == "Semana" else "%d-%m-%Y")))
        fig_ne.update_layout(margin=dict(l=20, r=20, t=30, b=20), height=420,
                             legend_orientation="h", legend_y=1.02, legend_x=0)
        st.plotly_chart(fig_ne, use_container_width=True)

    with col_tab:
        tb = pd.DataFrame({
            "Período": pd.to_datetime(future_idx_ne).strftime(
                "%b %Y" if gran == "Mes" else ("Sem %W, %Y" if gran == "Semana" else "%d-%m-%Y")
            ),
            "Valor Estimado": yhat_out_ne,
            "IC Bajo": ci_low_ne,
            "IC Alto": ci_high_ne,
        })
        tb_display = tb.copy()
        for col in ["Valor Estimado", "IC Bajo", "IC Alto"]:
            tb_display[col] = tb_display[col].map(money)
        style_table(_forecast_table_style(tb_display))
        export_ne = tb.rename(
            columns={"Valor Estimado": "Valor_Estimado", "IC Bajo": "IC_Bajo", "IC Alto": "IC_Alto"}
        )
        _excel_download(export_ne, "Forecast_NoCE", "forecast_cuentas_no_especiales.xlsx")

    st.markdown("#### Resumen Numérico — Cuentas No Especiales")
    avg_hist_ne = float(ts_ne.mean())
    avg_fc_ne = float(np.mean(yhat_out_ne))
    var_pct_ne = ((avg_fc_ne - avg_hist_ne) / avg_hist_ne) * 100 if avg_hist_ne > 0 else 0.0
    mae_ne, rmse_ne, mape_ne = _metrics(ts_ne.values, np.nan_to_num(yhat_in_ne, nan=ts_ne.values))

    cards_ne = [
        {
            "label": "Promedio Histórico",
            "value": money(avg_hist_ne),
            "foot": "Nivel medio pagado en el histórico No CE.",
        },
        {
            "label": "Forecast Promedio",
            "value": money(avg_fc_ne),
            "foot": "Proyección media para cuentas No Especiales.",
        },
        {
            "label": "Variación % vs Prom.",
            "value": f"{one_decimal(var_pct_ne)}%",
            "foot": "Impacto porcentual frente al histórico.",
        },
        {
            "label": "MAE",
            "value": money(mae_ne),
            "foot": "<span class='forecast-foot-note'>Error absoluto medio (histórico).</span>",
            "foot_is_html": True,
        },
        {
            "label": "RMSE",
            "value": money(rmse_ne),
            "foot": "<span class='forecast-foot-note'>Raíz del error cuadrático medio.</span>",
            "foot_is_html": True,
        },
        _mape_card(mape_ne, thr_exc, thr_good, thr_ok),
    ]
    _render_metric_cards(cards_ne)

    with st.expander("¿Cómo leer este bloque? (Cuentas No Especiales)"):
        _metrics_explainer_block("Cuentas No Especiales", thr_exc, thr_good, thr_ok)

st.html("</div>")<|MERGE_RESOLUTION|>--- conflicted
+++ resolved
@@ -143,12 +143,7 @@
 def _render_metric_cards(cards: list[dict[str, str]]):
     if not cards:
         return
-<<<<<<< HEAD
-
-    card_blocks: list[str] = []
-=======
     pieces = ["<div class='forecast-card-grid'>"]
->>>>>>> e5744bea
     for card in cards:
         label = html.escape(card.get("label", ""))
         value = html.escape(card.get("value", ""))
@@ -156,31 +151,6 @@
         foot_is_html = card.get("foot_is_html", False)
         if foot:
             foot_html = foot if foot_is_html else html.escape(foot)
-<<<<<<< HEAD
-            foot_block = f"<p class=\"forecast-card__foot\">{foot_html}</p>"
-        else:
-            foot_block = ""
-
-        card_blocks.append(
-            (
-                "<div class=\"forecast-card\">"
-                f"<span class=\"forecast-card__label\">{label}</span>"
-                f"<span class=\"forecast-card__value\">{value}</span>"
-                f"{foot_block}"
-                "</div>"
-            )
-        )
-
-    markup = "<div class='forecast-card-grid'>" + "".join(card_blocks) + "</div>"
-
-    cards_per_row = 3
-    rows = max(1, ceil(len(cards) / cards_per_row))
-    row_height = 180
-    padding = 40
-    height = padding + rows * row_height
-
-    components_html(markup, height=height, scrolling=False)
-=======
             foot_block = f"<p class='forecast-card__foot'>{foot_html}</p>"
         else:
             foot_block = ""
@@ -195,7 +165,6 @@
         )
     pieces.append("</div>")
     st.markdown("".join(pieces), unsafe_allow_html=True)
->>>>>>> e5744bea
 
 
 def _mape_status(mape_val: float, thr_exc: int, thr_good: int, thr_ok: int):

from __future__ import annotations

import numpy as np
import pandas as pd
import plotly.graph_objects as go
import streamlit as st
from typing import Optional, Dict

from lib_common import (
    header_ui,
    get_honorarios_df,
    clean_estado_cuota,
    money,
    sanitize_df,
    safe_markdown,
    collapse_sidebar_immediately,
)

st.set_page_config(
    page_title="Honorarios",
    layout="wide",
    initial_sidebar_state="collapsed",
)
<<<<<<< HEAD
collapse_sidebar_immediately()
=======
>>>>>>> caf87648
header_ui(
    "Honorarios",
    current_page="Honorarios",
    subtitle="Indicadores financieros y comportamiento de pago de honorarios.",
    nav_active="honorarios",
)

df_hon = get_honorarios_df()
if df_hon is None or df_hon.empty:
    st.info("Cargue honorarios en 'Carga de Data' para analizar.")
    st.stop()

if "estado_cuota" not in df_hon.columns:
    st.warning("La base de honorarios cargada no incluye la columna estado_cuota.")
    st.stop()

df = clean_estado_cuota(df_hon.copy())
if df is None or df.empty:
    st.warning("No hay honorarios validos despues de limpiar estado_cuota.")
    st.stop()

_df = sanitize_df(df)
df = _df if isinstance(_df, pd.DataFrame) else df

df["estado_cuota"] = df["estado_cuota"].astype(str)

fecha_cols = {
    "emision": ["fecha_emision", "fac_fecha_factura"],
    "cuota": ["fecha_cuota", "fecha_cc"],
    "pago": ["fecha_ce", "fecha_pagado"],
}

def _pick_col(df_in: pd.DataFrame, options: list[str]) -> Optional[str]:
    for col in options:
        if col in df_in.columns:
            return col
    return None

fecha_emision_col = _pick_col(df, fecha_cols["emision"])
fecha_cuota_col = _pick_col(df, fecha_cols["cuota"])
fecha_pago_col = _pick_col(df, fecha_cols["pago"])

if fecha_emision_col:
    df["fecha_emision_ref"] = pd.to_datetime(df[fecha_emision_col], errors="coerce")
else:
    df["fecha_emision_ref"] = pd.NaT
if fecha_cuota_col:
    df["fecha_cuota_ref"] = pd.to_datetime(df[fecha_cuota_col], errors="coerce")
else:
    df["fecha_cuota_ref"] = pd.NaT
if fecha_pago_col:
    df["fecha_pago_ref"] = pd.to_datetime(df[fecha_pago_col], errors="coerce")
else:
    df["fecha_pago_ref"] = pd.NaT

pagadas = df[df["estado_cuota"] == "PAGADA"].copy()
no_pagadas = df[df["estado_cuota"] != "PAGADA"].copy()

def _sum_numeric(df_in: pd.DataFrame, columns: list[str]) -> float:
    for col in columns:
        if col in df_in.columns:
            return pd.to_numeric(df_in[col], errors="coerce").fillna(0).sum()
    return 0.0

monto_pagado_total = _sum_numeric(pagadas, ["monto_pagado", "liquido_cuota", "fac_monto_total"])
monto_no_pagado_total = _sum_numeric(no_pagadas, ["monto_autorizado", "monto_cuota", "fac_monto_total"])

total_docs = len(df)
count_pagadas = len(pagadas)
count_no_pagadas = len(no_pagadas)

mask_pago_valido = pagadas["fecha_pago_ref"].notna() & pagadas["fecha_cuota_ref"].notna() if count_pagadas else pd.Series(dtype=bool)
especial_condition = (pagadas["fecha_pago_ref"] < pagadas["fecha_emision_ref"]) | (
    (pagadas["fecha_pago_ref"] < pagadas["fecha_cuota_ref"]) & (pagadas["fecha_cuota_ref"] == pagadas["fecha_emision_ref"])
)
mask_atraso = mask_pago_valido & (pagadas["fecha_pago_ref"] > pagadas["fecha_cuota_ref"]) if count_pagadas else pd.Series(dtype=bool)
mask_dentro_plazo = mask_pago_valido & ~mask_atraso if count_pagadas else pd.Series(dtype=bool)
mask_same_day = mask_dentro_plazo & (pagadas["fecha_pago_ref"] == pagadas["fecha_cuota_ref"]) if count_pagadas else pd.Series(dtype=bool)
mask_especial = mask_pago_valido & especial_condition if count_pagadas else pd.Series(dtype=bool)
mask_especial_plazo = mask_especial & mask_dentro_plazo if count_pagadas else pd.Series(dtype=bool)
mask_anticipada_regular = mask_dentro_plazo & (pagadas["fecha_pago_ref"] < pagadas["fecha_cuota_ref"]) & ~especial_condition if count_pagadas else pd.Series(dtype=bool)

count_atraso = int(mask_atraso.sum()) if count_pagadas else 0
count_same_day = int(mask_same_day.sum()) if count_pagadas else 0
count_anticipada = int(mask_anticipada_regular.sum()) if count_pagadas else 0
count_especial = int(mask_especial_plazo.sum()) if count_pagadas else 0
count_en_plazo = int(mask_dentro_plazo.sum()) if count_pagadas else 0
count_sin_info = max(0, count_pagadas - (count_en_plazo + count_atraso)) if count_pagadas else 0

pct_pagadas_total = (count_pagadas / total_docs * 100.0) if total_docs else 0.0
pct_en_plazo = (count_en_plazo / count_pagadas * 100.0) if count_pagadas else 0.0
pct_atraso = (count_atraso / count_pagadas * 100.0) if count_pagadas else 0.0
pct_no_pagadas_total = (count_no_pagadas / total_docs * 100.0) if total_docs else 0.0

st.subheader("Resumen de honorarios")

safe_markdown(
    """
    <style>
    .honorarios-metric-card {
        position: relative;
        overflow: hidden;
        padding: 1.4rem 1.6rem;
        border-radius: var(--radius-md, 14px);
        background: linear-gradient(140deg, rgba(19, 37, 66, 0.92), rgba(11, 26, 48, 0.88));
        border: 1px solid rgba(79, 156, 255, 0.28);
        box-shadow: 0 24px 46px rgba(6, 17, 35, 0.45);
    }

    .honorarios-metric-card::before {
        content: "";
        position: absolute;
        inset: -60% 40% auto -40%;
        height: 180%;
        background: radial-gradient(circle at top, rgba(79, 156, 255, 0.38), transparent 65%);
        opacity: 0.65;
        pointer-events: none;
    }

    .honorarios-metric-card__title {
        position: relative;
        font-size: 0.82rem;
        letter-spacing: 0.45px;
        text-transform: uppercase;
        color: var(--app-text-muted, #9db4d5);
        margin: 0;
    }

    .honorarios-metric-card__value {
        position: relative;
        font-size: 2.25rem;
        font-weight: 700;
        color: var(--app-text, #e6f1ff);
        margin: 0.55rem 0 0;
    }

    .honorarios-metric-card__footer {
        position: relative;
        margin-top: 0.55rem;
        font-size: 0.95rem;
        color: var(--app-text-muted, #9db4d5);
    }

    .honorarios-metric-card__breakdown {
        position: relative;
        margin-top: 0.75rem;
        font-size: 0.9rem;
        line-height: 1.45;
        color: var(--app-text-muted, #9db4d5);
    }

    .honorarios-metric-card__breakdown strong {
        color: var(--app-text, #e6f1ff);
        font-weight: 600;
    }
    </style>
    """,
)

ce_available = "cuenta_especial" in df.columns
ce_flag_all = df["cuenta_especial"].fillna(False).astype(bool) if ce_available else None

CE_COLORS = ["#4E79A7", "#A0A0A0"]

def _counts_html(ce_val: int, no_val: int) -> str:
    return (
        "<div class='honorarios-metric-card__breakdown'>"
        f"<span>Cuenta especial: <strong>{ce_val:,}</strong></span><br>"
        f"<span>No cuenta especial: <strong>{no_val:,}</strong></span>"
        "</div>"
    )

def _amount_html(ce_val: float, no_val: float) -> str:
    return (
        "<div class='honorarios-metric-card__breakdown'>"
        f"<span>Cuenta especial: <strong>{money(ce_val)}</strong></span><br>"
        f"<span>No cuenta especial: <strong>{money(no_val)}</strong></span>"
        "</div>"
    )

def _render_metric_block(
    title: str,
    main_value: str,
    footer: Optional[str] = None,
    breakdown_html: Optional[str] = None,
):
    parts: list[str] = [
        "<div class='honorarios-metric-card'>",
        f"<div class='honorarios-metric-card__title'>{title}</div>",
        f"<div class='honorarios-metric-card__value'>{main_value}</div>",
    ]
    if footer:
        parts.append(f"<div class='honorarios-metric-card__footer'>{footer}</div>")
    if breakdown_html:
        parts.append(breakdown_html)
    parts.append("</div>")
    safe_markdown("".join(parts))

if ce_available and count_pagadas:
    pagadas_ce_flag = ce_flag_all.loc[pagadas.index]
else:
    pagadas_ce_flag = pd.Series(False, index=pagadas.index, dtype=bool)

if ce_available and count_no_pagadas:
    no_pagadas_ce_flag = ce_flag_all.loc[no_pagadas.index]
else:
    no_pagadas_ce_flag = pd.Series(False, index=no_pagadas.index, dtype=bool)

total_ce_count = int(ce_flag_all.sum()) if ce_available else 0
total_no_ce_count = total_docs - total_ce_count

pagadas_ce_count = int(pagadas_ce_flag.sum()) if ce_available else 0
pagadas_no_ce_count = max(0, count_pagadas - pagadas_ce_count)

en_plazo_ce_count = int((pagadas_ce_flag & mask_dentro_plazo).sum()) if ce_available else 0
en_plazo_no_ce_count = max(0, count_en_plazo - en_plazo_ce_count)
atraso_ce_count = int((pagadas_ce_flag & mask_atraso).sum()) if ce_available else 0
atraso_no_ce_count = max(0, count_atraso - atraso_ce_count)

no_pagadas_ce_count = int(no_pagadas_ce_flag.sum()) if ce_available else 0
no_pagadas_no_ce_count = max(0, count_no_pagadas - no_pagadas_ce_count)

if ce_available and count_pagadas:
    pagadas_ce_df = pagadas.loc[pagadas_ce_flag]
    pagadas_no_ce_df = pagadas.loc[~pagadas_ce_flag]
else:
    pagadas_ce_df = pagadas.iloc[0:0]
    pagadas_no_ce_df = pagadas.iloc[0:0]

if ce_available and count_no_pagadas:
    no_pagadas_ce_df = no_pagadas.loc[no_pagadas_ce_flag]
    no_pagadas_no_ce_df = no_pagadas.loc[~no_pagadas_ce_flag]
else:
    no_pagadas_ce_df = no_pagadas.iloc[0:0]
    no_pagadas_no_ce_df = no_pagadas.iloc[0:0]

monto_pagado_ce = _sum_numeric(pagadas_ce_df, ["monto_pagado", "liquido_cuota", "fac_monto_total"])
monto_pagado_no = max(0.0, monto_pagado_total - monto_pagado_ce)
monto_no_pagado_ce = _sum_numeric(no_pagadas_ce_df, ["monto_autorizado", "monto_cuota", "fac_monto_total"])
monto_no_pagado_no = max(0.0, monto_no_pagado_total - monto_no_pagado_ce)

count_same_day_total = count_same_day
count_anticipada_total = count_anticipada
count_especial_total = count_especial

metric_cols = st.columns(5)
with metric_cols[0]:
    breakdown = _counts_html(total_ce_count, total_no_ce_count) if ce_available else None
    _render_metric_block("Honorarios cargados", f"{total_docs:,}", breakdown_html=breakdown)
with metric_cols[1]:
    breakdown = _counts_html(pagadas_ce_count, pagadas_no_ce_count) if ce_available else None
    _render_metric_block("Pagadas", f"{count_pagadas:,}", footer=f"{pct_pagadas_total:.1f}% del total", breakdown_html=breakdown)
with metric_cols[2]:
    breakdown = _counts_html(en_plazo_ce_count, en_plazo_no_ce_count) if ce_available else None
    _render_metric_block("Pagadas dentro de plazo", f"{count_en_plazo:,}", footer=f"{pct_en_plazo:.1f}% de pagadas", breakdown_html=breakdown)
with metric_cols[3]:
    breakdown = _counts_html(atraso_ce_count, atraso_no_ce_count) if ce_available else None
    _render_metric_block("Pagadas con atraso", f"{count_atraso:,}", footer=f"{pct_atraso:.1f}% de pagadas", breakdown_html=breakdown)
with metric_cols[4]:
    breakdown = _counts_html(no_pagadas_ce_count, no_pagadas_no_ce_count) if ce_available else None
    _render_metric_block("No pagadas", f"{count_no_pagadas:,}", footer=f"{pct_no_pagadas_total:.1f}% del total", breakdown_html=breakdown)

if (count_same_day_total + count_anticipada_total + count_especial_total) > 0:
    st.caption(
        f"Dentro de plazo (total): {count_same_day_total:,} mismo dia | {count_anticipada_total:,} anticipadas | {count_especial_total:,} especiales"
    )
if count_sin_info > 0:
    st.caption(f"{count_sin_info:,} honorarios pagados sin fechas completas para clasificar.")

amount_cols = st.columns(2)
with amount_cols[0]:
    breakdown = _amount_html(monto_pagado_ce, monto_pagado_no) if ce_available else None
    _render_metric_block("Monto pagado", money(monto_pagado_total), breakdown_html=breakdown)
with amount_cols[1]:
    breakdown = _amount_html(monto_no_pagado_ce, monto_no_pagado_no) if ce_available else None
    _render_metric_block("Monto no pagado", money(monto_no_pagado_total), breakdown_html=breakdown)

if count_pagadas:
    pagadas["tiempo_pago_planeado"] = (pagadas["fecha_cuota_ref"] - pagadas["fecha_emision_ref"]).dt.days
    pagadas["tiempo_pago_real"] = (pagadas["fecha_pago_ref"] - pagadas["fecha_emision_ref"]).dt.days

    pagadas["tiempo_pago_planeado"] = pagadas["tiempo_pago_planeado"].clip(lower=0)
    if mask_especial.any():
        ajuste_especial = (pagadas.loc[mask_especial, "fecha_cuota_ref"] - pagadas.loc[mask_especial, "fecha_emision_ref"]).dt.days
        pagadas.loc[mask_especial, "tiempo_pago_real"] = ajuste_especial
    pagadas["tiempo_pago_real"] = pagadas["tiempo_pago_real"].clip(lower=0)

    st.markdown("#### Cumplimiento de pagos")
    pie_cols = st.columns(3) if ce_available else st.columns(1)

    with pie_cols[0]:
        st.markdown("**Pagadas por cumplimiento**")
        if (count_en_plazo + count_atraso) == 0:
            st.info("Sin registros con fechas completas para esta vista.")
        else:
            fig_pie = go.Figure(
                data=[
                    go.Pie(
                        labels=["Dentro de plazo", "Con atraso"],
                        values=[count_en_plazo, count_atraso],
                        textinfo="label+percent",
                        hole=0.35,
                        marker=dict(colors=["#4E79A7", "#F28E2B"]),
                    )
                ]
            )
            fig_pie.update_layout(margin=dict(l=0, r=0, t=40, b=0), legend=dict(orientation="h", yanchor="bottom", y=-0.2))
            st.plotly_chart(fig_pie, use_container_width=True)
            if count_especial > 0:
                st.caption("Incluye pagos especiales dentro del plazo.")

    if ce_available:
        with pie_cols[1]:
            st.markdown("**Pagadas dentro de plazo por cuenta**")
            total_in_plazo_ce = en_plazo_ce_count + en_plazo_no_ce_count
            if total_in_plazo_ce == 0:
                st.info("Sin datos de pagadas dentro de plazo para graficar.")
            else:
                fig_in_plazo = go.Figure(
                    data=[
                        go.Pie(
                            labels=["Cuenta especial", "No cuenta especial"],
                            values=[en_plazo_ce_count, en_plazo_no_ce_count],
                            textinfo="label+percent",
                            hole=0.35,
                            marker=dict(colors=CE_COLORS),
                        )
                    ]
                )
                fig_in_plazo.update_layout(margin=dict(l=0, r=0, t=40, b=0), legend=dict(orientation="h", yanchor="bottom", y=-0.2))
                st.plotly_chart(fig_in_plazo, use_container_width=True)

        with pie_cols[2]:
            st.markdown("**Pagadas con atraso por cuenta**")
            total_atraso_ce = atraso_ce_count + atraso_no_ce_count
            if total_atraso_ce == 0:
                st.info("Sin datos de pagos atrasados para graficar.")
            else:
                fig_atraso = go.Figure(
                    data=[
                        go.Pie(
                            labels=["Cuenta especial", "No cuenta especial"],
                            values=[atraso_ce_count, atraso_no_ce_count],
                            textinfo="label+percent",
                            hole=0.35,
                            marker=dict(colors=CE_COLORS),
                        )
                    ]
                )
                fig_atraso.update_layout(margin=dict(l=0, r=0, t=40, b=0), legend=dict(orientation="h", yanchor="bottom", y=-0.2))
                st.plotly_chart(fig_atraso, use_container_width=True)

    if ce_available:
        ce_filter_options = ["Todas", "Cuenta especial", "No cuenta especial"]
        default_filter = st.session_state.get("honorarios_ce_hist_filter", "Todas")
        if default_filter not in ce_filter_options:
            default_filter = "Todas"
        ce_filter_value = st.radio(
            "Filtro de cuenta especial (solo histogramas)",
            ce_filter_options,
            index=ce_filter_options.index(default_filter),
            key="honorarios_ce_hist_filter",
            horizontal=True,
        )
    else:
        ce_filter_value = "Todas"

    mask_filter = pd.Series(True, index=pagadas.index)
    if ce_available:
        if ce_filter_value == "Cuenta especial":
            mask_filter = pagadas_ce_flag
        elif ce_filter_value == "No cuenta especial":
            mask_filter = ~pagadas_ce_flag

    selected_idx = pagadas.index[mask_filter]
    pagadas_view = pagadas.loc[selected_idx]

    if pagadas_view.empty:
        st.info("No hay honorarios pagados para el filtro seleccionado.")
    else:
        mask_same_day_view = mask_same_day.loc[selected_idx]
        mask_anticipada_view = mask_anticipada_regular.loc[selected_idx]
        mask_especial_view = mask_especial_plazo.loc[selected_idx]
        mask_atraso_view = mask_atraso.loc[selected_idx]

        count_same_day_view = int(mask_same_day_view.sum())
        count_anticipada_view = int(mask_anticipada_view.sum())
        count_especial_view = int(mask_especial_view.sum())

        serie_plan_total = pagadas_view["tiempo_pago_planeado"].dropna()
        serie_real_total = pagadas_view.loc[mask_atraso_view, "tiempo_pago_real"].dropna()

        st.markdown("#### Histogramas de tiempos (solo PAGADAS)")
        safe_markdown(
            f"<div style='font-size:20px; font-weight:600;'>Total observaciones planificado: {len(serie_plan_total):,} | Con atraso: {len(serie_real_total):,}</div>",
        )
        bin_size = st.slider("Ancho de clase (dias)", 1, 60, 1, key="hon_hist_bin")
        hist_cols = st.columns(2)

        def _stats(series: pd.Series) -> Optional[Dict[str, float]]:
            vals = series.dropna().to_numpy()
            if vals.size == 0:
                return None
            return {
                "mean": float(np.nanmean(vals)),
                "p50": float(np.nanpercentile(vals, 50)),
                "p75": float(np.nanpercentile(vals, 75)),
                "p90": float(np.nanpercentile(vals, 90)),
            }

        with hist_cols[0]:
            st.markdown("**Tiempo planificado (fecha cuota - fecha emision)**")
            if serie_plan_total.empty:
                st.info("Sin datos suficientes para el histograma de tiempo planificado.")
            else:
                fig_plan = go.Figure()
                vals_same_day = pagadas_view.loc[mask_same_day_view, "tiempo_pago_planeado"].dropna()
                vals_anticipada = pagadas_view.loc[mask_anticipada_view, "tiempo_pago_planeado"].dropna()
                vals_especial = pagadas_view.loc[mask_especial_view, "tiempo_pago_planeado"].dropna()
                safe_markdown(
                    "<div style='font-size:18px; font-weight:600;'>Desglose dentro de plazo</div>"
                    f"<div style='font-size:18px;'>Mismo dia: {count_same_day_view:,} | Anticipadas: {count_anticipada_view:,} | Especiales: {count_especial_view:,}</div>"
                )
                if not vals_same_day.empty:
                    fig_plan.add_trace(go.Histogram(x=vals_same_day, xbins=dict(size=bin_size), name="Mismo dia", opacity=0.7, marker_color="#4E79A7"))
                if not vals_anticipada.empty:
                    fig_plan.add_trace(go.Histogram(x=vals_anticipada, xbins=dict(size=bin_size), name="Anticipadas", opacity=0.7, marker_color="#59A14F"))
                if not vals_especial.empty:
                    fig_plan.add_trace(go.Histogram(x=vals_especial, xbins=dict(size=bin_size), name="Pagos especiales", opacity=0.7, marker_color="#AF7AA1"))
                fig_plan.update_layout(barmode="overlay", xaxis_title="Dias", yaxis_title="Cantidad de honorarios", legend=dict(orientation="h", yanchor="bottom", y=-0.15))
                stats_plan_view = _stats(serie_plan_total)
                if stats_plan_view:
                    fig_plan.add_vline(x=stats_plan_view["mean"], line_color="#E15759", line_dash="dash", annotation_text=f"Promedio {stats_plan_view['mean']:.1f}d", annotation_position="top")
                st.plotly_chart(fig_plan, use_container_width=True)
                if stats_plan_view:
                    safe_markdown(
                        f"<div style='font-size:24px; margin-top:4px;'>Total: {len(serie_plan_total):,} | Promedio: {stats_plan_view['mean']:.1f} dias | P50: {stats_plan_view['p50']:.1f} | P75: {stats_plan_view['p75']:.1f} | P90: {stats_plan_view['p90']:.1f}</div>"
                    )

                with st.expander('Detalle del calculo del tiempo planificado'):
                    st.markdown(
                        """- **Tiempo planificado** = `fecha_cuota` - `fecha_emision` (se fuerza a 0 si el resultado es negativo).
- **Mismo dia**: `fecha_pago` coincide con `fecha_cuota`.
- **Anticipadas**: `fecha_pago` es menor que `fecha_cuota`; se conserva el tiempo planificado original.
- **Pagos especiales**: `fecha_pago` es menor que `fecha_emision`; se usa `fecha_cuota` para el calculo del tiempo.
- Los conteos presentados incluyen solo filas validas con fechas completas y el filtro seleccionado."""
                    )

        with hist_cols[1]:
            st.markdown("**Pagadas con atraso (fecha pago - fecha emision)**")
            if serie_real_total.empty:
                st.info("Sin datos de pagos atrasados para el histograma.")
            else:
                fig_real = go.Figure()
                fig_real.add_trace(go.Histogram(x=serie_real_total, xbins=dict(size=bin_size), name="Pagadas con atraso", opacity=0.85, marker_color="#E15759"))
                safe_markdown(
                    f"<div style='font-size:20px; font-weight:600;'>Total observaciones (atraso): {len(serie_real_total):,}</div>"
                )
                stats_real_view = _stats(serie_real_total)
                if stats_real_view:
                    fig_real.add_vline(x=stats_real_view["mean"], line_color="#E15759", line_dash="dash", annotation_text=f"Promedio {stats_real_view['mean']:.1f}d", annotation_position="top")
                fig_real.update_layout(barmode="overlay", xaxis_title="Dias", yaxis_title="Cantidad de honorarios", legend=dict(orientation="h", yanchor="bottom", y=-0.15))
                st.plotly_chart(fig_real, use_container_width=True)
                if stats_real_view:
                    safe_markdown(
                        f"<div style='font-size:24px; margin-top:4px;'>Total: {len(serie_real_total):,} | Promedio: {stats_real_view['mean']:.1f} dias | P50: {stats_real_view['p50']:.1f} | P75: {stats_real_view['p75']:.1f} | P90: {stats_real_view['p90']:.1f}</div>"
                    )

                with st.expander('Detalle del calculo del tiempo real pagado'):
                    st.markdown(
                        """- **Tiempo real** = `fecha_pago` - `fecha_emision` (solo pagos con `fecha_pago` > `fecha_cuota`).
- Se fuerza a 0 cuando el resultado es negativo despues de los ajustes.
- La linea punteada indica el promedio de dias de atraso sobre las observaciones del filtro.
- El histograma excluye registros sin ambas fechas o sin atraso confirmado."""
                    )
else:
    st.info("Aun no hay honorarios marcados como PAGADA para analizar su cumplimiento.")<|MERGE_RESOLUTION|>--- conflicted
+++ resolved
@@ -21,10 +21,6 @@
     layout="wide",
     initial_sidebar_state="collapsed",
 )
-<<<<<<< HEAD
-collapse_sidebar_immediately()
-=======
->>>>>>> caf87648
 header_ui(
     "Honorarios",
     current_page="Honorarios",

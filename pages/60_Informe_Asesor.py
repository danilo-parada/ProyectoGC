--- conflicted
+++ resolved
@@ -778,36 +778,19 @@
 st.subheader("4) Proyección de Vencimientos y Tablas de Pago")
 st.caption("Los filtros siguientes impactan esta sección y las tablas/presupuesto hacia abajo.")
 
-<<<<<<< HEAD
-col_order, col_ce, col_prio, col_horizon = st.columns([1.4, 1, 1, 0.6])
-crit_sel = col_order.radio(
-    "Criterio de Orden",
-    ["Riesgo de aprobación", "Urgencia de vencimiento"],
-    horizontal=True,
-)
-ce_local = col_ce.radio(
-=======
 colf1, colf2, colf3, colf4 = st.columns([1, 1, 0.6, 1.4])
 ce_local = colf1.radio(
->>>>>>> f37a47bd
     "Cuenta Especial (local)",
     ["Todas", "Cuenta Especial", "No Cuenta Especial"],
     horizontal=True,
     index=0,
 )
-<<<<<<< HEAD
-prio_local = col_prio.radio(
-=======
 prio_local = colf2.radio(
->>>>>>> f37a47bd
     "Proveedor Prioritario (local)",
     ["Todos", "Prioritario", "No Prioritario"],
     horizontal=True,
     index=0,
 )
-<<<<<<< HEAD
-horizonte = col_horizon.number_input("Horizonte (días)", 7, 90, 30, 7)
-=======
 horizonte = colf3.number_input("Horizonte (días)", 7, 90, 30, 7)
 
 crit_sel = colf4.radio(
@@ -815,7 +798,6 @@
     ["Riesgo de aprobación", "Urgencia de vencimiento"],
     horizontal=True,
 )
->>>>>>> f37a47bd
 
 _LOCAL_FILTER_STATE_KEY = "presupuesto_filters_snapshot"
 _LOCAL_AMOUNT_KEY = "presupuesto_hoy"

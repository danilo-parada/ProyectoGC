# pages/60_Informe_Asesor.py
from __future__ import annotations

from datetime import datetime, date
from typing import List, Optional, Tuple, Union

import html
import numpy as np
import pandas as pd
import plotly.graph_objects as go
import streamlit as st
from pandas.io.formats.style import Styler

from core.utils import get_label, get_tooltip
from lib_common import (
    get_df_norm, general_date_filters_ui,
    advanced_filters_ui, money, one_decimal, header_ui,
    style_table, sanitize_df, safe_markdown, collapse_sidebar_immediately,
)
from lib_metrics import (
    ensure_derived_fields,
    compute_kpis,
    apply_common_filters,
    compute_monto_pagado_real,
    compute_dic_split,
)
from lib_report import excel_bytes_single, generate_pdf_report

# -------------------- Config & Header --------------------
st.set_page_config(
    page_title="Informe Asesor",
    layout="wide",
    initial_sidebar_state="collapsed",
)
header_ui(
    title="Informe para la Toma de Decisiones Financieras",
    current_page="Informe Asesor",
    subtitle="KPIs, deuda y priorización con foco en cuentas especiales y proveedores prioritarios",
    nav_active="informe",
)

# -------------------- Estilos locales para tablas --------------------
TABLE_HEADER_BG = "var(--app-primary)"
TABLE_HEADER_FG = "var(--app-table-header-fg)"
TABLE_STRIPED_BG = "#f2f5ff"
TABLE_HOVER_BG = "#e0e8ff"
TABLE_FONT_SIZE = "var(--app-table-font-size)"
TABLE_ROW_PADDING = "16px 22px"

_BUDGET_PANEL_STYLE = """
<style>
.budget-panel {
    background: var(--app-surface, #ffffff);
    border-radius: 18px;
    padding: 1.75rem 1.75rem 1.4rem;
    margin-bottom: 1.2rem;
    border: 1px solid rgba(64, 86, 179, 0.18);
    box-shadow: 0 18px 45px rgba(26, 43, 90, 0.12);
}
.budget-panel__title {
    font-size: 1.45rem;
    font-weight: 700;
    color: #1f2a55;
    letter-spacing: 0.01em;
}
.budget-panel__subtitle {
    font-size: 0.95rem;
    color: #5b6b95;
    margin-top: 0.35rem;
}
.budget-panel__input-wrapper {
    margin-top: 1.25rem;
}
.budget-panel input[type="text"] {
    font-size: 1.7rem !important;
    font-weight: 600;
    padding: 0.95rem 1.1rem !important;
    border-radius: 16px !important;
    border: 1px solid #c5ceff !important;
    color: #1f2a55 !important;
    box-shadow: inset 0 1px 2px rgba(19, 34, 88, 0.08) !important;
}
.budget-panel__resume {
    background: linear-gradient(135deg, #f4f7ff 0%, #ecf1ff 100%);
    border-radius: 16px;
    padding: 1rem 1.4rem;
    height: 100%;
    display: flex;
    flex-direction: column;
    justify-content: center;
    gap: 0.35rem;
    text-align: right;
}
.budget-panel__resume-label {
    font-size: 0.85rem;
    color: #4a5a82;
    text-transform: uppercase;
    letter-spacing: 0.08em;
}
.budget-panel__resume-value {
    font-size: 2rem;
    font-weight: 700;
    color: #1f2a55;
}
.budget-panel__resume-note {
    font-size: 0.78rem;
    color: #3f4d78;
    margin: 0.35rem 0 0;
    text-align: right;
}
.budget-panel__resume-note--muted {
    color: #6c7ba6;
}
.budget-panel__helper {
    font-size: 0.85rem;
    color: #667399;
    margin-top: 0.6rem;
}
@media (max-width: 992px) {
    .budget-panel__resume {
        margin-top: 1rem;
        text-align: left;
    }
}
</style>
"""


def _table_style(df_disp: Union[pd.DataFrame, Styler]):
    """Aplica el estilo de tablas usado en Rankings para tablas estáticas."""

    if isinstance(df_disp, pd.DataFrame):
        sty = df_disp.style
    else:
        sty = df_disp

    sty = sty.hide(axis="index")
    sty = sty.set_table_styles([
        {"selector": "thead tr", "props": [
            ("background-color", TABLE_HEADER_BG),
            ("color", TABLE_HEADER_FG),
            ("font-weight", "bold"),
            ("font-size", TABLE_FONT_SIZE),
            ("text-align", "center"),
            ("border-radius", "12px 12px 0 0")
        ]},
        {"selector": "th", "props": [
            ("background-color", "transparent"),
            ("color", TABLE_HEADER_FG),
            ("font-weight", "600"),
            ("font-size", TABLE_FONT_SIZE),
            ("text-transform", "uppercase"),
            ("letter-spacing", "0.6px"),
            ("padding", TABLE_ROW_PADDING),
            ("text-align", "center"),
        ]},
        {"selector": "tbody td", "props": [
            ("font-size", TABLE_FONT_SIZE),
            ("padding", TABLE_ROW_PADDING),
            ("text-align", "right"),
            ("border-bottom", "1px solid #d9e1ff"),
            ("color", "var(--app-table-body-fg)"),
        ]},
        {"selector": "tbody tr:nth-child(even)", "props": [
            ("background-color", TABLE_STRIPED_BG)
        ]},
        {"selector": "tbody tr:hover", "props": [
            ("background-color", TABLE_HOVER_BG)
        ]},
        {"selector": "tbody td:first-child", "props": [
            ("text-align", "left"),
            ("font-weight", "600"),
            ("color", "#1f2a55")
        ]},
    ], overwrite=False)
    return sty

# -------------------- Carga de base --------------------
df0 = get_df_norm()
if df0 is None:
    st.warning("Carga tus datos en 'Carga de Data' primero.")
    st.stop()

df0 = ensure_derived_fields(df0)
df0["monto_pagado_real"] = compute_monto_pagado_real(df0)

# -------------------- Filtros globales --------------------
fac_ini, fac_fin, pay_ini, pay_fin = general_date_filters_ui(df0)
# Avanzado sin prioritario global (usamos ese filtro en secciones locales)
sede, org, prov, cc, oc, est, _ = advanced_filters_ui(
    df0, show_controls=["sede", "org", "prov", "cc", "oc"]
)

common_filters = {
    "fac_range": (fac_ini, fac_fin),
    "pay_range": (pay_ini, pay_fin),
    "sede": sede,
    "org": org,
    "prov": prov,
    "cc": cc,
    "oc": oc,
    "est": est,
    "estado_doc": None,
    "prio": [],
}

df_common_no_estado = apply_common_filters(df0, common_filters).copy()
df_common_no_estado["monto_pagado_real"] = compute_monto_pagado_real(df_common_no_estado)
df_filtered_common = df_common_no_estado.copy()

df = df_common_no_estado

pagadas_series_global = pd.to_numeric(df_filtered_common.get("monto_pagado_real"), errors="coerce") if "monto_pagado_real" in df_filtered_common else pd.Series(0.0, index=df_filtered_common.index)
pagadas_series_global = pagadas_series_global.fillna(0.0)
df_pag = df_filtered_common[pagadas_series_global > 0].copy()

pagadas_series_full = pd.to_numeric(df.get("monto_pagado_real"), errors="coerce") if "monto_pagado_real" in df else pd.Series(0.0, index=df.index)
pagadas_series_full = pagadas_series_full.fillna(0.0)
df_nopag_all = df[pagadas_series_full <= 0].copy()

TODAY = pd.Timestamp(date.today()).normalize()

# -------------------- Utils --------------------
def safe_export(df_in: pd.DataFrame, desired_cols: list[str]) -> pd.DataFrame:
    cols = [c for c in desired_cols if c in df_in.columns]
    return df_in[cols].copy()

def ensure_dias_a_vencer(dfin: pd.DataFrame) -> pd.DataFrame:
    d = dfin.copy()
    if "dias_a_vencer" not in d.columns and "fecha_venc_30" in d:
        d["dias_a_vencer"] = (d["fecha_venc_30"] - TODAY).dt.days
    return d

def ensure_importe_deuda(dfin: pd.DataFrame) -> pd.DataFrame:
    d = dfin.copy()
    if "importe_deuda" not in d.columns:
        maut = pd.to_numeric(d.get("monto_autorizado"), errors="coerce").fillna(0.0)
        mfac = pd.to_numeric(d.get("fac_monto_total"), errors="coerce").fillna(0.0)
        est = d.get("estado_pago")
        d["importe_deuda"] = np.where(est.eq("autorizada_sin_pago"), maut, 0.0) + \
                             np.where(est.eq("sin_autorizacion"), mfac, 0.0)
    return d

def _fmt_count(n: int) -> str:
    return f"{n:,} doc."

def _agg_block(d: pd.DataFrame, mask):
    sub = d[mask].copy()
    monto = float(pd.to_numeric(sub.get("importe_deuda"), errors="coerce").fillna(0.0).sum())
    cant = int(len(sub))
    return monto, cant


def _compute_presupuesto_selection(
    prior: pd.DataFrame, presupuesto: float
) -> Tuple[pd.DataFrame, float, float, Optional[dict]]:
    """Devuelve selección acumulada, suma, saldo restante y próxima factura."""

    if prior is None or prior.empty:
        return pd.DataFrame(), 0.0, float(presupuesto), None

    tmp = prior.copy()
    tmp["importe_regla_num"] = pd.to_numeric(
        tmp.get("importe_regla"), errors="coerce"
    ).fillna(0.0)
    tmp["acum"] = tmp["importe_regla_num"].cumsum()

    seleccion = tmp[tmp["acum"] <= float(presupuesto)].drop(
        columns=["acum", "importe_regla_num"], errors="ignore"
    )
    suma_sel = float(
        tmp.loc[tmp["acum"] <= float(presupuesto), "importe_regla_num"].sum()
    )

    restante_raw = float(presupuesto) - suma_sel
    restante = max(0.0, restante_raw)

    siguiente = tmp[tmp["acum"] > float(presupuesto)].head(1)
    next_info = None
    if not siguiente.empty:
        row = siguiente.iloc[0]
        next_amount = float(row.get("importe_regla_num", 0.0))
        prov_val = row.get("prr_razon_social") or row.get("Proveedor")
        prov = str(prov_val) if pd.notna(prov_val) else "Proveedor sin identificar"
        doc_val = row.get("fac_numero") or row.get("doc_numero") or row.get("doc_id")
        doc = str(doc_val) if pd.notna(doc_val) else "s/d"
        adicional = max(0.0, next_amount - restante)
        next_info = {
            "monto": next_amount,
            "proveedor": prov,
            "documento": doc,
            "adicional": adicional,
        }

    return seleccion, suma_sel, restante, next_info

def _card_html(
    title: str,
    value: str,
    subtitle: Optional[str] = None,
    *,
    tag: Optional[str] = None,
    tag_variant: str = "success",
    tone: str = "default",
    stats: Optional[List[Tuple[str, str]]] = None,
    compact: bool = True,
    tooltip: Optional[str] = None,
) -> str:
    classes = ["app-card", "app-card--frost"]
    if compact:
        classes.append("app-card__mini")
    if tone == "accent":
        classes.append("app-card--accent")
    tooltip_attr = f' title="{html.escape(str(tooltip))}"' if tooltip else ""
    title_html = html.escape(str(title))
    value_html = html.escape(str(value))
    subtitle_html = ""
    if subtitle:
        subtitle_html = html.escape(str(subtitle)).replace("\n", "<br>")
        subtitle_html = f'<p class="app-card__subtitle">{subtitle_html}</p>'
    tag_html = ""
    if tag:
        tag_cls = "app-card__tag"
        if tag_variant == "warning":
            tag_cls += " app-card__tag--warning"
        tag_html = f'<span class="{tag_cls}">{html.escape(str(tag))}</span>'
    stats_html = ""
    if stats:
        pills = "".join(
            f'<div class="app-inline-stats__item"><span class="app-inline-stats__label">{html.escape(str(label))}:</span> {html.escape(str(val))}</div>'
            for label, val in stats
        )
        stats_html = f'<div class="app-inline-stats">{pills}</div>'
    return (
        f'<div class="{" ".join(classes)}"{tooltip_attr}>'
        f'<div class="app-card__title">{title_html}</div>'
        f'<div class="app-card__value">{value_html}</div>'
        f'{subtitle_html}'
        f'{tag_html}'
        f'{stats_html}'
        '</div>'
    )

def _render_cards(cards: list[str], layout: str = "grid"):
    if not cards:
        return
    wrapper = {
        "grid": "app-card-grid",
        "grid-2": "app-grid-2",
        "grid-3": "app-grid-3",
    }.get(layout, "app-card-grid")
    safe_markdown(f'<div class="{wrapper}">{"".join(cards)}</div>')

def _fmt_days(val: float) -> str:
    return "s/d" if pd.isna(val) else f"{one_decimal(val)} d"

def _fmt_dic_avg(val: float | None) -> str:
    if val is None or pd.isna(val):
        return "s/d"
    return f"{one_decimal(val)} d"

def _dic_card_stats(dic_split: dict) -> list[tuple[str, str]]:
<<<<<<< HEAD
    pagadas_avg = _fmt_dic_avg(dic_split.get("dic_pagadas_avg"))
    pagadas_n = int(dic_split.get("dic_pagadas_n", 0))
    contab_avg = _fmt_dic_avg(dic_split.get("dic_contab_unpaid_avg"))
    contab_n = int(dic_split.get("dic_contab_unpaid_n", 0))
    no_contab_n = int(dic_split.get("no_contab_n", 0))
    return [
        ("Pagadas", f"{pagadas_avg} • {pagadas_n:,} facturas"),
        ("Contabilizada", f"{contab_avg} • {contab_n:,} facturas"),
        ("Pendiente de contabilizacion", f"{no_contab_n:,} facturas"),
=======
    pagadas_n = int(dic_split.get("dic_pagadas_n", 0))
    contab_n = int(dic_split.get("dic_contab_unpaid_n", 0))
    no_contab_n = int(dic_split.get("no_contab_n", 0))
    no_pagadas_n = contab_n + no_contab_n
    return [
        ("Pagadas", f"{pagadas_n:,} fact."),
        ("No pagadas", f"{no_pagadas_n:,} fact."),
        ("Contab. sin pago", f"{contab_n:,} fact."),
        ("No contabilizadas", f"{no_contab_n:,} fact."),
>>>>>>> f6fde77c
    ]

def _fmt_pct(val: float) -> str:
    return "s/d" if pd.isna(val) else f"{one_decimal(val)}%"


def _format_currency_plain(val: float) -> str:
    try:
        return money(float(val)).replace("$", "").strip()
    except Exception:
        return str(val)


def _parse_currency_input(text: str, fallback: float) -> float:
    if not isinstance(text, str):
        return float(fallback)
    cleaned = text.strip()
    if not cleaned:
        return float(fallback)
    cleaned = cleaned.replace("$", "").replace(" ", "")
    cleaned = cleaned.replace(".", "").replace(",", ".")
    try:
        return float(cleaned)
    except ValueError:
        return float(fallback)

# =========================================================
# 1) KPIs
# =========================================================
st.subheader("1) Resumen KPIs Facturas")
kpi_total = compute_kpis(df_filtered_common)
if df_filtered_common.empty:
    st.info("No hay datos con los filtros actuales.")
else:
    dic_split_total = compute_dic_split(df_filtered_common)
    total_docs = int(kpi_total["docs_total"])
    total_pagadas = int(kpi_total["docs_pagados"])
    docs_sin_pago = max(total_docs - total_pagadas, 0)

    facturado_stats = [
        ("Pagado", f"{money(kpi_total['facturado_pagado'])} • {total_pagadas:,} facturas"),
        ("Sin pagar", f"{money(kpi_total['facturado_sin_pagar'])} • {docs_sin_pago:,} facturas"),
    ]

    cards = [
        _card_html(
            "Facturado: Pagado vs Sin pagar",
            money(kpi_total["total_facturado"]),
            subtitle=f"Facturas: {total_docs:,}",
            stats=facturado_stats,
            compact=False,
            tooltip=get_tooltip("desglose_facturado"),
        ),
    ]

    diff_pagado_facturado = kpi_total["total_pagado_real"] - kpi_total["total_facturado"]
    brecha_pct = kpi_total.get("brecha_pct")
    brecha_str = "s/d" if pd.isna(brecha_pct) else f"{one_decimal(brecha_pct)}%"
    pagadas_caption = (
        f"Diferencia contabilizado - facturado: {money(diff_pagado_facturado)} ({brecha_str})"
    )

    cards.append(
        _card_html(
            "Total pagado (real)",
            money(kpi_total["total_pagado_real"]),
            subtitle=pagadas_caption,
            tag=f"Pagadas: {total_pagadas:,} facturas",
            tooltip=get_tooltip("total_pagado_real"),
        )
    )

    cards.append(
        _card_html(
            "Resumen días promedio (Pagos)",
            _fmt_days(kpi_total["dpp"]),
            subtitle=get_label("dpp_emision_pago"),
            stats=[
                (get_label("dcp_contab_pago"), _fmt_days(kpi_total["dcp"])),
                (get_label("dic_emision_contab"), _fmt_days(kpi_total["dic"])),
            ],
            tooltip=get_tooltip("dpp_emision_pago"),
        )
    )

    contab_unpaid_avg = _fmt_dic_avg(dic_split_total.get("dic_contab_unpaid_avg"))
    contab_unpaid_n = int(dic_split_total.get("dic_contab_unpaid_n", 0))
    no_contab_n = int(dic_split_total.get("no_contab_n", 0))

    cards.append(
        _card_html(
            "No Pagadas",
            money(kpi_total["facturado_sin_pagar"]),
            stats=[
                ("Contabilizada", f"{contab_unpaid_avg} • {contab_unpaid_n:,} facturas"),
                ("Pendiente de contabilizacion", f"{no_contab_n:,} facturas"),
            ],
            compact=False,
            tooltip=get_tooltip("dic_emision_contab"),
        )
    )
    _render_cards(cards)

    if "cuenta_especial" in df.columns:
        safe_markdown('<div class="app-separator"></div>')
        st.markdown("### Desglose por cuenta especial")
        segment_cards: list[str] = []
        for flag in (True, False):
            sub = df_filtered_common[df_filtered_common["cuenta_especial"] == flag]
            if sub.empty:
                continue
            k = compute_kpis(sub)
            dic_split_seg = compute_dic_split(sub)
            stats = [
                ("Facturas totales", f"{int(k['docs_total']):,}"),
                ("Monto pagado (real)", money(k["total_pagado_real"])),
                (get_label("dpp_emision_pago"), _fmt_days(k["dpp"])),
                (get_label("dcp_contab_pago"), _fmt_days(k["dcp"])),
                (get_label("dic_emision_contab"), _fmt_days(k["dic"])),
            ]
            stats.extend(_dic_card_stats(dic_split_seg))
            segment_cards.append(
                _card_html(
                    title=f"CE {'Si' if flag else 'No'}",
                    value=f"Monto facturado: {money(k['total_facturado'])}",
                    subtitle="",
                    stats=stats,
                    compact=False,
                    tone="accent" if flag else "default",
                )
            )
        _render_cards(segment_cards, layout="grid-2")

# =========================================================
# 2) Top Proveedores
# =========================================================
st.subheader("2) Top 5 Proveedores (por Monto Contabilizado)")

def build_top_proveedores(df_in: pd.DataFrame, top_n: int = 5) -> pd.DataFrame:
    cols_out = [
        "Razón Social","Monto Pagado","Días Promedio Pago",
        "Cant. Fact. ≤30 días","Cant. Fact. >30 días",
        "Proveedor Prioritario"
    ]
    if df_in.empty:
        return pd.DataFrame(columns=cols_out)

    d = df_in.copy()
    d["dias_a_pago_calc"] = pd.to_numeric(d.get("dias_a_pago_calc"), errors="coerce")
    d["monto_pagado_real"] = pd.to_numeric(d.get("monto_pagado_real"), errors="coerce").fillna(0.0)
    d["prov_prioritario"] = d.get("prov_prioritario", False).astype(bool)
    d["cuenta_especial"] = d.get("cuenta_especial", False).astype(bool)

    grp = (
        d.groupby("prr_razon_social", dropna=False)
         .agg(
             **{
                 "Monto Pagado": ("monto_pagado_real", "sum"),
                 "Días Promedio Pago": ("dias_a_pago_calc", lambda s: s[s >= 0].mean()),
                 "Cant. Fact. ≤30 días": ("dias_a_pago_calc", lambda s: (s <= 30).sum()),
                 "Cant. Fact. >30 días": ("dias_a_pago_calc", lambda s: (s > 30).sum()),
                 "Proveedor Prioritario": ("prov_prioritario", "mean"),
             }
         )
         .reset_index()
         .rename(columns={"prr_razon_social": "Razón Social"})
         .sort_values("Monto Pagado", ascending=False)
         .head(top_n)
    )
    grp["Proveedor Prioritario"] = grp["Proveedor Prioritario"].apply(lambda v: "Sí" if v >= 0.5 else "No")
    return grp[cols_out]

if not df_pag.empty:
    top_n = st.slider("Top N", 3, 20, 5, 1)
    rankings_df = build_top_proveedores(df_pag, top_n=top_n)
    rankings_display = rankings_df.assign(
        **{
            "Monto Pagado": rankings_df["Monto Pagado"].map(money),
            "Días Promedio Pago": rankings_df["Días Promedio Pago"].map(one_decimal),
        }
    )
    rankings_display = sanitize_df(rankings_display)
    style_table(_table_style(rankings_display))
    st.download_button(
        "⬇️ Descargar Ranking",
        data=excel_bytes_single(rankings_df, "RankingProveedores"),
        file_name="ranking_proveedores.xlsx",
        disabled=rankings_df.empty
    )
else:
    st.info("No hay facturas pagadas para rankings.")

# =========================================================
# 3) Análisis de Deuda Pendiente
# =========================================================
st.subheader("3) Análisis de Deuda Pendiente")
df_nopag_all = ensure_dias_a_vencer(ensure_importe_deuda(df_nopag_all))

def _kpis_deuda(dfin: pd.DataFrame) -> dict:
    if dfin.empty or "dias_a_vencer" not in dfin:
        return dict(vencido=0.0,c_venc=0, hoy=0.0, c_hoy=0, por_ven=0.0,c_por=0)
    vencido, c_v = _agg_block(dfin, dfin["dias_a_vencer"] < 0)
    hoy_m, c_h = _agg_block(dfin, dfin["dias_a_vencer"] == 0)
    porv, c_p = _agg_block(dfin, dfin["dias_a_vencer"] > 0)
    return dict(vencido=vencido, c_venc=c_v, hoy=hoy_m, c_hoy=c_h, por_ven=porv, c_por=c_p)


def _avg_days_from_series(series: pd.Series) -> float:
    if series is None or series.empty:
        return float("nan")
    clean = pd.to_numeric(series, errors="coerce")
    clean = clean[clean.notna() & (clean >= 0)]
    if clean.empty:
        return float("nan")
    return float(np.round(clean.mean(), 1))


def _deuda_detalle_metrics(dfin: pd.DataFrame) -> dict[str, float]:
    if dfin is None or dfin.empty:
        return {
            "total_monto": 0.0,
            "total_docs": 0,
            "contab_monto": 0.0,
            "contab_docs": 0,
            "contab_dias": float("nan"),
            "sincontab_monto": 0.0,
            "sincontab_docs": 0,
            "sincontab_dias": float("nan"),
        }

    d = dfin.copy()
    deuda = pd.to_numeric(d.get("importe_deuda"), errors="coerce").fillna(0.0)
    d["importe_deuda_num"] = deuda

    fecha_contab_raw = d.get("fecha_cc")
    if fecha_contab_raw is None:
        fecha_contab_raw = d.get("fecha_contabilizacion")
    fecha_contab = pd.to_datetime(fecha_contab_raw, errors="coerce")

    fecha_fact_raw = d.get("fac_fecha_factura")
    if fecha_fact_raw is None:
        fecha_fact_raw = d.get("fecha_emision")
    fecha_fact = pd.to_datetime(fecha_fact_raw, errors="coerce")

    contab = d[fecha_contab.notna()].copy()
    contab_monto = float(contab["importe_deuda_num"].sum())
    contab_docs = int(len(contab))
    contab_dias = _avg_days_from_series((TODAY - fecha_contab[fecha_contab.notna()]).dt.days)

    sincontab = d[fecha_contab.isna()].copy()
    sincontab_monto = float(sincontab["importe_deuda_num"].sum())
    sincontab_docs = int(len(sincontab))
    sincontab_dias = _avg_days_from_series((TODAY - fecha_fact[fecha_contab.isna()]).dt.days)

    return {
        "total_monto": float(deuda.sum()),
        "total_docs": int(len(d)),
        "contab_monto": contab_monto,
        "contab_docs": contab_docs,
        "contab_dias": contab_dias,
        "sincontab_monto": sincontab_monto,
        "sincontab_docs": sincontab_docs,
        "sincontab_dias": sincontab_dias,
    }

if df_nopag_all.empty:
    st.info("No hay documentos pendientes.")
else:
    n1 = df_nopag_all[df_nopag_all["Nivel"].eq("Doc. Autorizado p/ Pago")] if "Nivel" in df_nopag_all else df_nopag_all.iloc[0:0]
    n2 = df_nopag_all[df_nopag_all["Nivel"].eq("Doc. Pendiente de Autorización")] if "Nivel" in df_nopag_all else df_nopag_all.iloc[0:0]

def draw_debt_panel(title: str, dpanel: pd.DataFrame):
    safe_markdown(
        '<div class="app-title-block"><h3 style="color:#000;">'
        + html.escape(title)
        + '</h3><p>Desglose por cuenta especial</p></div>'
    )
    if "cuenta_especial" not in dpanel:
        st.info("Sin campo de Cuenta Especial para desglosar.")
        return
    cards: list[str] = []
    for flag in (True, False):
        sub = dpanel[dpanel["cuenta_especial"] == flag]
        kk = _kpis_deuda(sub)
        detalle = _deuda_detalle_metrics(sub)
        stats = [
            (
                "Monto contabilizado",
                f"{money(detalle['contab_monto'])} • {_fmt_count(detalle['contab_docs'])}",
            ),
            ("Días prom. sin pagar", _fmt_days(detalle["contab_dias"])),
            (
                "Monto pendiente de contabilización",
                f"{money(detalle['sincontab_monto'])} • {_fmt_count(detalle['sincontab_docs'])}",
            ),
            ("Días prom. sin contabilizar", _fmt_days(detalle["sincontab_dias"])),
            ("Vencida", f"{money(kk['vencido'])} • {_fmt_count(kk['c_venc'])}"),
            ("Hoy", f"{money(kk['hoy'])} • {_fmt_count(kk['c_hoy'])}"),
            ("Por vencer", f"{money(kk['por_ven'])} • {_fmt_count(kk['c_por'])}"),
        ]
        cards.append(
            _card_html(
                title=f"CE {'Si' if flag else 'No'}",
                value=f"Total pendiente: {money(detalle['total_monto'])}",
                subtitle=f"Cantidad total pendiente: {detalle['total_docs']:,} doc.",
                stats=stats,
                compact=False,
                tone="accent" if flag else "default",
            )
        )
    _render_cards(cards, layout="grid-2")

draw_debt_panel("Doc. Autorizado p/ Pago", n1)
draw_debt_panel("Doc. Pendiente de Autorizacion", n2)


# =========================================================
# 4) Proyección de Vencimientos y Tablas de Pago
# =========================================================
st.subheader("4) Proyección de Vencimientos y Tablas de Pago")
st.caption("Los filtros siguientes impactan esta sección y las tablas/presupuesto hacia abajo.")

colf1, colf2, colf3 = st.columns([1,1,2])
ce_local = colf1.radio("Cuenta Especial (local)", ["Todas","Cuenta Especial","No Cuenta Especial"], horizontal=True, index=0)
prio_local = colf2.radio("Proveedor Prioritario (local)", ["Todos","Prioritario","No Prioritario"], horizontal=True, index=0)
horizonte = colf3.number_input("Horizonte (días)", 7, 90, 30, 7)

crit_sel = st.radio("Criterio de Orden", ["Riesgo de aprobación", "Urgencia de vencimiento"], horizontal=True)

_LOCAL_FILTER_STATE_KEY = "presupuesto_filters_snapshot"
_LOCAL_AMOUNT_KEY = "presupuesto_hoy"


def _update_presupuesto_session_state(filters: dict[str, str], default_value: float) -> None:
    """Sincroniza el monto disponible con los filtros locales cuando cambian."""

    stored_filters = st.session_state.get(_LOCAL_FILTER_STATE_KEY)
    text_key = f"{_LOCAL_AMOUNT_KEY}__text"

    if stored_filters is None:
        st.session_state[_LOCAL_FILTER_STATE_KEY] = filters
        st.session_state[_LOCAL_AMOUNT_KEY] = float(default_value)
        st.session_state[text_key] = _format_currency_plain(default_value)
        return

    if stored_filters != filters:
        st.session_state[_LOCAL_FILTER_STATE_KEY] = filters
        st.session_state[_LOCAL_AMOUNT_KEY] = float(default_value)
        st.session_state[text_key] = _format_currency_plain(default_value)

def _apply_local_filters(dfin: pd.DataFrame) -> pd.DataFrame:
    out = dfin.copy()
    if ce_local == "Cuenta Especial":
        out = out[out["cuenta_especial"] == True]
    elif ce_local == "No Cuenta Especial":
        out = out[out["cuenta_especial"] == False]
    if prio_local == "Prioritario":
        out = out[out["prov_prioritario"] == True]
    elif prio_local == "No Prioritario":
        out = out[out["prov_prioritario"] == False]
    return out


def _prioritize_documents(dfin: pd.DataFrame, criterio: str) -> pd.DataFrame:
    out = dfin.copy()
    if out.empty:
        return out

    if "dias_a_vencer" in out:
        dias = pd.to_numeric(out["dias_a_vencer"], errors="coerce")
        out["dias_a_vencer"] = dias
        out["vencida_flag"] = dias < 0
    else:
        out["dias_a_vencer"] = np.nan
        out["vencida_flag"] = False

    if "monto_autorizado" in out:
        monto_aut = pd.to_numeric(out["monto_autorizado"], errors="coerce").fillna(0.0)
    else:
        monto_aut = pd.Series(0.0, index=out.index)
    if "fac_monto_total" in out:
        monto_fac = pd.to_numeric(out["fac_monto_total"], errors="coerce").fillna(0.0)
    else:
        monto_fac = pd.Series(0.0, index=out.index)

    est = out.get("estado_pago")
    if est is not None:
        autorizados = est.eq("autorizada_sin_pago")
    else:
        autorizados = pd.Series(False, index=out.index)

    out["importe_regla"] = np.where(autorizados, monto_aut, monto_fac)
    out["importe_regla"] = pd.to_numeric(out["importe_regla"], errors="coerce").fillna(0.0)

    if "Nivel" in out:
        out["_nivel_rank"] = out["Nivel"].map(
            {"Doc. Pendiente de Autorización": 0, "Doc. Autorizado p/ Pago": 1}
        ).fillna(2)
    else:
        out["_nivel_rank"] = 2

    if criterio == "Riesgo de aprobación":
        sort_cols = ["_nivel_rank", "vencida_flag", "dias_a_vencer", "importe_regla"]
        sort_order = [True, False, True, False]
    else:
        sort_cols = ["vencida_flag", "dias_a_vencer", "importe_regla"]
        sort_order = [False, True, False]

    existing_cols = [c for c in sort_cols if c in out.columns]
    if existing_cols:
        asc = [sort_order[sort_cols.index(c)] for c in existing_cols]
        out = out.sort_values(by=existing_cols, ascending=asc)

    return out

df_nopag_loc = _apply_local_filters(df_nopag_all)


def _apply_horizon_filter(dfin: pd.DataFrame) -> pd.DataFrame:
    if "dias_a_vencer" not in dfin:
        return dfin.copy()
    dias = pd.to_numeric(dfin["dias_a_vencer"], errors="coerce")
    return dfin[dias <= horizonte].copy()

# KPIs locales
vencidos_m, vencidos_c = _agg_block(df_nopag_loc, df_nopag_loc["dias_a_vencer"] < 0) if "dias_a_vencer" in df_nopag_loc else (0.0, 0)
hoy_m, hoy_c = _agg_block(df_nopag_loc, df_nopag_loc["dias_a_vencer"] == 0) if "dias_a_vencer" in df_nopag_loc else (0.0, 0)
criticos_m = vencidos_m + hoy_m
criticos_c = vencidos_c + hoy_c
_render_cards([
    _card_html("Deuda vencida", money(vencidos_m), subtitle="Documentos atrasados", tag=_fmt_count(vencidos_c), tone="accent"),
    _card_html("Pagos que vencen hoy", money(hoy_m), subtitle="Impacto inmediato", tag=_fmt_count(hoy_c)),
    _card_html("Monto en pagos criticos", money(criticos_m), subtitle="Vencidos + hoy", tag=_fmt_count(criticos_c), tag_variant="warning"),
])


# Proyección
fig_proyeccion = None
if not df_nopag_loc.empty and "fecha_venc_30" in df_nopag_loc:
    proy = df_nopag_loc[df_nopag_loc["fecha_venc_30"].between(TODAY, TODAY + pd.to_timedelta(horizonte, "D"))]
    if not proy.empty:
        flujo = (proy.groupby(proy["fecha_venc_30"].dt.date)
                      .agg(Monto_a_Pagar=("importe_deuda", "sum"),
                           Cant_Facturas=("importe_deuda", "count"))
                      .reset_index()
                      .rename(columns={"fecha_venc_30": "Fecha"}))
        flujo["Flujo_Acumulado"] = flujo["Monto_a_Pagar"].cumsum()
        st.markdown("**Proyección Próximos 3 días**")
        small = flujo.head(3).rename(columns={"Fecha":"Día","Monto_a_Pagar":"Monto a Pagar","Cant_Facturas":"Cant. Facturas"})
        small_display = small.copy()
        small_display["Monto a Pagar"] = small_display["Monto a Pagar"].map(money)
        small_display = sanitize_df(small_display)
        style_table(_table_style(small_display))
        fig = go.Figure()
        fig.add_bar(x=flujo["Fecha"], y=flujo["Monto_a_Pagar"], name="Monto Diario")
        fig.add_scatter(x=flujo["Fecha"], y=flujo["Cant_Facturas"], name="Cant. Facturas", yaxis="y2")
        fig.add_scatter(x=flujo["Fecha"], y=flujo["Flujo_Acumulado"], name="Acumulado", line=dict(dash="dash"))
        fig.update_layout(height=380, yaxis=dict(title="Monto ($)"),
                          yaxis2=dict(overlaying="y", side="right", title="Cant."))
        st.plotly_chart(fig, use_container_width=True)
        fig_proyeccion = fig
    else:
        st.info("Sin vencimientos en el horizonte seleccionado.")
else:
    st.info("No hay datos de vencimientos para proyectar con los filtros seleccionados.")

candidatas_base = _apply_horizon_filter(df_nopag_loc)
candidatas_prior = _prioritize_documents(candidatas_base, crit_sel)

# =========================================================
# 5) Presupuesto del Día (Selección Automática)
# =========================================================
st.subheader("5) Presupuesto del Día (Selección Automática)")

base_keep = [
    "Nivel","prov_prioritario","cuenta_especial","fac_numero","cmp_nombre","prr_razon_social",
    "fac_fecha_factura","fecha_venc_30","dias_a_vencer","importe_regla",
    "cuenta_corriente","banco"
]


def _prep_show(d: pd.DataFrame) -> pd.DataFrame:
    keep = [c for c in base_keep if c in d.columns]
    show = d[keep].rename(columns={
        "prov_prioritario":"Proveedor Prioritario","cuenta_especial":"Cuenta Especial",
        "fac_numero":"N° Factura","cmp_nombre":"Sede","prr_razon_social":"Proveedor",
        "fac_fecha_factura":"Fecha Factura","fecha_venc_30":"Fecha Venc.",
        "dias_a_vencer":"Días a Vencer","importe_regla":"Monto",
        "cuenta_corriente":"Cuenta Corriente","banco":"Banco"
    })
    for col in ("Fecha Factura", "Fecha Venc."):
        if col in show:
            fechas = pd.to_datetime(show[col], errors="coerce")
            show[col] = fechas.dt.strftime("%d-%m-%Y").fillna("s/d")
    if "Proveedor Prioritario" in show:
        show["Proveedor Prioritario"] = show["Proveedor Prioritario"].map({True:"Sí", False:"No"})
    if "Cuenta Especial" in show:
        show["Cuenta Especial"] = show["Cuenta Especial"].map({True:"Sí", False:"No"})
    if "Monto" in show:
        show["Monto"] = pd.to_numeric(show["Monto"], errors="coerce").fillna(0).map(money)
    return show


def _prep_export(d: pd.DataFrame) -> pd.DataFrame:
    """Mismas columnas que la vista, pero Monto sin formato (numérico)."""
    keep = [c for c in base_keep if c in d.columns]
    out = d[keep].rename(columns={
        "prov_prioritario":"Proveedor Prioritario","cuenta_especial":"Cuenta Especial",
        "fac_numero":"N° Factura","cmp_nombre":"Sede","prr_razon_social":"Proveedor",
        "fac_fecha_factura":"Fecha Factura","fecha_venc_30":"Fecha Venc.",
        "dias_a_vencer":"Días a Vencer","importe_regla":"Monto",
        "cuenta_corriente":"Cuenta Corriente","banco":"Banco"
    })
    if "Proveedor Prioritario" in out:
        out["Proveedor Prioritario"] = out["Proveedor Prioritario"].map({True:"Sí", False:"No"})
    if "Cuenta Especial" in out:
        out["Cuenta Especial"] = out["Cuenta Especial"].map({True:"Sí", False:"No"})
    if "Monto" in out:
        out["Monto"] = pd.to_numeric(out["Monto"], errors="coerce").fillna(0.0)
    return out


seleccion = pd.DataFrame()
seleccion_df = pd.DataFrame()

if candidatas_base.empty or "importe_deuda" not in candidatas_base:
    st.info("No hay documentos pendientes para priorizar con los filtros locales.")
else:
    prior = candidatas_prior

    # Monto por defecto = suma de críticos (<= 0 días)
    total_criticos = float(prior.loc[prior["dias_a_vencer"] <= 0, "importe_regla"].sum())
    default_presu = total_criticos if total_criticos > 0 else 0.0

    local_filters = {"ce": ce_local, "prio": prio_local, "crit": crit_sel}
    _update_presupuesto_session_state(local_filters, float(default_presu))

    current_amount = float(st.session_state.get(_LOCAL_AMOUNT_KEY, default_presu))
    budget_input_key = f"{_LOCAL_AMOUNT_KEY}__text"
    if budget_input_key not in st.session_state:
        st.session_state[budget_input_key] = _format_currency_plain(current_amount)

    safe_markdown(_BUDGET_PANEL_STYLE)

    with st.container():
        safe_markdown(
            """
            <div class="budget-panel">
                <div class="budget-panel__title">Monto disponible hoy</div>
                <div class="budget-panel__subtitle">Define tu presupuesto diario considerando cuentas críticas y prioridades.</div>
                <div class="budget-panel__input-wrapper">
            """
        )
        col_input, col_resume = st.columns([2.5, 1.5])
        with col_input:
            presupuesto_text = st.text_input(
                "Monto disponible hoy",
                value=st.session_state[budget_input_key],
                label_visibility="collapsed",
                help="Ingresa el monto en CLP. Puedes usar puntos o comas como separador de miles/decimales.",
            )
            monto_presu = float(round(_parse_currency_input(presupuesto_text, current_amount)))
            st.session_state[_LOCAL_AMOUNT_KEY] = monto_presu
            formatted_text = _format_currency_plain(monto_presu)
            if presupuesto_text != formatted_text:
                st.session_state[budget_input_key] = formatted_text
                try:
                    st.rerun()
                except AttributeError:
                    st.experimental_rerun()
        seleccion_df, suma_sel, restante, next_info = _compute_presupuesto_selection(
            prior, float(monto_presu)
        )
        with col_resume:
            amount_col, action_col = st.columns([1.7, 1.3])
            with amount_col:
                resume_html = (
                    f"""
                    <div class=\"budget-panel__resume\">
                        <span class=\"budget-panel__resume-label\">Equivale a</span>
                        <span class=\"budget-panel__resume-value\">{money(monto_presu)}</span>
                    </div>
                    """
                )
                safe_markdown(resume_html)
            with action_col:
                if next_info:
                    help_text = (
                        f"Se sumarán {money(next_info['adicional'])} para incorporar la próxima factura."
                    )
                    button_label = "➕ Agregar factura extra"
                    if st.button(
                        button_label,
                        key="add_extra_invoice",
                        help=(
                            f"{next_info['proveedor']} — Factura {next_info['documento']} por {money(next_info['monto'])}. "
                            + help_text
                        ),
                        use_container_width=True,
                    ):
                        nuevo_monto = float(monto_presu + next_info["adicional"])
                        st.session_state[_LOCAL_AMOUNT_KEY] = nuevo_monto
                        st.session_state[budget_input_key] = _format_currency_plain(nuevo_monto)
                        try:
                            st.rerun()
                        except AttributeError:
                            st.experimental_rerun()
                    safe_markdown(
                        f"<p class='budget-panel__resume-note'>Próxima: {next_info['proveedor']} — Factura {next_info['documento']} ({money(next_info['monto'])})</p>"
                    )
                    safe_markdown(
                        f"<p class='budget-panel__resume-note budget-panel__resume-note--muted'>Ajuste necesario: {money(next_info['adicional'])}</p>"
                    )
                else:
                    safe_markdown(
                        "<p class='budget-panel__resume-note budget-panel__resume-note--muted'>No hay facturas adicionales por agregar.</p>"
                    )
        safe_markdown(
            """
                </div>
                <div class="budget-panel__helper">El valor se guarda automáticamente para esta sesión y se utilizará en el reporte PDF.</div>
            </div>
            """
        )

        # Selección por presupuesto (corte por acumulado)
        seleccion = seleccion_df

        # Controles numericos
        resumen_cards = [
            _card_html("Presupuesto ingresado", money(float(monto_presu)), subtitle="Disponible hoy", tone="accent"),
            _card_html("Suma selección", money(suma_sel), subtitle="Total comprometido"),
            _card_html("Saldo sin asignar", money(restante), subtitle="Presupuesto - selección", tag_variant="warning"),
        ]

        if next_info:
            resumen_cards.append(
                _card_html(
                    "Próxima factura a incorporar",
                    money(next_info["monto"]),
                    subtitle=f"{next_info['proveedor']} — Factura {next_info['documento']}",
                    tag=f"Faltan {money(next_info['adicional'])}" if next_info["adicional"] > 0 else "Disponible",
                    tag_variant="warning" if next_info["adicional"] > 0 else "success",
                    tone="accent",
                    stats=[
                        ("Saldo libre actual", money(restante)),
                        ("Ajuste necesario", money(next_info["adicional"])),
                    ],
                    compact=False,
                )
            )
        _render_cards(resumen_cards)

tab_candidatas, tab_seleccion = st.tabs([
    "Candidatas a Pago",
    "Selección a Pagar Hoy",
])

candidatas_display = _prep_show(candidatas_prior)
seleccion_display = _prep_show(seleccion)
candidatas_display = sanitize_df(candidatas_display)
seleccion_display = sanitize_df(seleccion_display)

with tab_candidatas:
    st.markdown("**Candidatas a Pago (todas las facturas — ordenadas por riesgo de aprobación)**")
    style_table(_table_style(candidatas_display), visible_rows=15)
    st.download_button(
        "⬇️ Descargar Candidatas",
        data=excel_bytes_single(_prep_export(candidatas_prior), "Candidatas"),
        file_name="candidatas_pago.xlsx",
        disabled=candidatas_prior.empty,
    )

with tab_seleccion:
    safe_markdown(
        """
        <div class="app-note">
            <strong>Selección a pagar hoy</strong> — bloque crítico de pagos.
        </div>
        """,
    )
    style_table(_table_style(seleccion_display), visible_rows=15)
    st.download_button(
        "⬇️ Descargar Selección de Hoy",
        data=excel_bytes_single(_prep_export(seleccion), "PagoHoy"),
        file_name="pago_hoy.xlsx",
        disabled=seleccion.empty,
    )

# =========================================================
# 6) Reporte PDF
# =========================================================
st.subheader("6) Reporte PDF")
if st.button("📄 Generar PDF"):
    filtros = {"fac_ini": fac_ini, "fac_fin": fac_fin, "pay_ini": pay_ini, "pay_fin": pay_fin}
    pagos_criticos_pdf = pd.DataFrame()
    if 'seleccion' in locals() and isinstance(seleccion, pd.DataFrame) and not seleccion.empty:
        pagos_criticos_pdf = seleccion.rename(columns={"importe_regla":"importe_deuda"}).copy()

    pdf_bytes = generate_pdf_report(
        secciones={"kpis": True,"rankings": True,"deuda": True,"presupuesto": True},
        kpis={
            "total_facturado": money(kpi_total["total_facturado"]) if not df_filtered_common.empty else "-",
            "total_pagado_real":   money(kpi_total["total_pagado_real"]) if not df_filtered_common.empty else "-",
            "dso": "-" if (df_filtered_common.empty or pd.isna(kpi_total["dpp"])) else one_decimal(kpi_total["dpp"]),
        },
        rankings_df=rankings_df if 'rankings_df' in locals() else pd.DataFrame(),
        niveles_kpis={},
        proyeccion_chart=fig_proyeccion if 'fig_proyeccion' in locals() else None,
        pagos_criticos_df=pagos_criticos_pdf,
        sugerencias=["Resaltar 'Selección a Pagar Hoy' como sección crítica."],
        filtros=filtros,
        presupuesto_monto=monto_presu if 'monto_presu' in locals() else None,
        seleccion_hoy_df=seleccion if 'seleccion' in locals() else None,
    )

    st.download_button(
        "Guardar PDF",
        data=pdf_bytes,
        file_name=f"Informe_Asesor_{datetime.now().strftime('%Y%m%d_%H%M')}.pdf",
        mime="application/pdf"
    )<|MERGE_RESOLUTION|>--- conflicted
+++ resolved
@@ -360,17 +360,6 @@
     return f"{one_decimal(val)} d"
 
 def _dic_card_stats(dic_split: dict) -> list[tuple[str, str]]:
-<<<<<<< HEAD
-    pagadas_avg = _fmt_dic_avg(dic_split.get("dic_pagadas_avg"))
-    pagadas_n = int(dic_split.get("dic_pagadas_n", 0))
-    contab_avg = _fmt_dic_avg(dic_split.get("dic_contab_unpaid_avg"))
-    contab_n = int(dic_split.get("dic_contab_unpaid_n", 0))
-    no_contab_n = int(dic_split.get("no_contab_n", 0))
-    return [
-        ("Pagadas", f"{pagadas_avg} • {pagadas_n:,} facturas"),
-        ("Contabilizada", f"{contab_avg} • {contab_n:,} facturas"),
-        ("Pendiente de contabilizacion", f"{no_contab_n:,} facturas"),
-=======
     pagadas_n = int(dic_split.get("dic_pagadas_n", 0))
     contab_n = int(dic_split.get("dic_contab_unpaid_n", 0))
     no_contab_n = int(dic_split.get("no_contab_n", 0))
@@ -380,7 +369,6 @@
         ("No pagadas", f"{no_pagadas_n:,} fact."),
         ("Contab. sin pago", f"{contab_n:,} fact."),
         ("No contabilizadas", f"{no_contab_n:,} fact."),
->>>>>>> f6fde77c
     ]
 
 def _fmt_pct(val: float) -> str:

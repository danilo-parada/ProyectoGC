# pages/60_Informe_Asesor.py
from __future__ import annotations

from datetime import datetime, date
from typing import List, Optional, Tuple, Union

import html
import numpy as np
import pandas as pd
import plotly.graph_objects as go
import streamlit as st
from pandas.io.formats.style import Styler

from core.utils import LABELS, TOOLTIPS
from lib_common import (
    get_df_norm, general_date_filters_ui,
    advanced_filters_ui, money, one_decimal, header_ui,
    style_table, sanitize_df, safe_markdown, collapse_sidebar_immediately,
)
from lib_metrics import (
    ensure_derived_fields,
    compute_kpis,
    apply_common_filters,
    compute_monto_pagado_real,
    compute_dic_split,
)
from lib_report import excel_bytes_single, generate_pdf_report

# -------------------- Config & Header --------------------
st.set_page_config(
    page_title="Informe Asesor",
    layout="wide",
    initial_sidebar_state="collapsed",
)
<<<<<<< HEAD
collapse_sidebar_immediately()
=======
>>>>>>> caf87648
header_ui(
    title="Informe para la Toma de Decisiones Financieras",
    current_page="Informe Asesor",
    subtitle="KPIs, deuda y priorización con foco en cuentas especiales y proveedores prioritarios",
    nav_active="informe",
)

# -------------------- Estilos locales para tablas --------------------
TABLE_HEADER_BG = "var(--app-primary)"
TABLE_HEADER_FG = "var(--app-table-header-fg)"
TABLE_STRIPED_BG = "#f2f5ff"
TABLE_HOVER_BG = "#e0e8ff"
TABLE_FONT_SIZE = "var(--app-table-font-size)"
TABLE_ROW_PADDING = "16px 22px"

_BUDGET_PANEL_STYLE = """
<style>
.budget-panel {
    background: var(--app-surface, #ffffff);
    border-radius: 18px;
    padding: 1.75rem 1.75rem 1.4rem;
    margin-bottom: 1.2rem;
    border: 1px solid rgba(64, 86, 179, 0.18);
    box-shadow: 0 18px 45px rgba(26, 43, 90, 0.12);
}
.budget-panel__title {
    font-size: 1.45rem;
    font-weight: 700;
    color: #1f2a55;
    letter-spacing: 0.01em;
}
.budget-panel__subtitle {
    font-size: 0.95rem;
    color: #5b6b95;
    margin-top: 0.35rem;
}
.budget-panel__input-wrapper {
    margin-top: 1.25rem;
}
.budget-panel input[type="text"] {
    font-size: 1.7rem !important;
    font-weight: 600;
    padding: 0.95rem 1.1rem !important;
    border-radius: 16px !important;
    border: 1px solid #c5ceff !important;
    color: #1f2a55 !important;
    box-shadow: inset 0 1px 2px rgba(19, 34, 88, 0.08) !important;
}
.budget-panel__resume {
    background: linear-gradient(135deg, #f4f7ff 0%, #ecf1ff 100%);
    border-radius: 16px;
    padding: 1rem 1.4rem;
    height: 100%;
    display: flex;
    flex-direction: column;
    justify-content: center;
    gap: 0.35rem;
    text-align: right;
}
.budget-panel__resume-label {
    font-size: 0.85rem;
    color: #4a5a82;
    text-transform: uppercase;
    letter-spacing: 0.08em;
}
.budget-panel__resume-value {
    font-size: 2rem;
    font-weight: 700;
    color: #1f2a55;
}
.budget-panel__resume-note {
    font-size: 0.78rem;
    color: #3f4d78;
    margin: 0.35rem 0 0;
    text-align: right;
}
.budget-panel__resume-note--muted {
    color: #6c7ba6;
}
.budget-panel__helper {
    font-size: 0.85rem;
    color: #667399;
    margin-top: 0.6rem;
}
@media (max-width: 992px) {
    .budget-panel__resume {
        margin-top: 1rem;
        text-align: left;
    }
}
</style>
"""


def _table_style(df_disp: Union[pd.DataFrame, Styler]):
    """Aplica el estilo de tablas usado en Rankings para tablas estáticas."""

    if isinstance(df_disp, pd.DataFrame):
        sty = df_disp.style
    else:
        sty = df_disp

    sty = sty.hide(axis="index")
    sty = sty.set_table_styles([
        {"selector": "thead tr", "props": [
            ("background-color", TABLE_HEADER_BG),
            ("color", TABLE_HEADER_FG),
            ("font-weight", "bold"),
            ("font-size", TABLE_FONT_SIZE),
            ("text-align", "center"),
            ("border-radius", "12px 12px 0 0")
        ]},
        {"selector": "th", "props": [
            ("background-color", "transparent"),
            ("color", TABLE_HEADER_FG),
            ("font-weight", "600"),
            ("font-size", TABLE_FONT_SIZE),
            ("text-transform", "uppercase"),
            ("letter-spacing", "0.6px"),
            ("padding", TABLE_ROW_PADDING),
            ("text-align", "center"),
        ]},
        {"selector": "tbody td", "props": [
            ("font-size", TABLE_FONT_SIZE),
            ("padding", TABLE_ROW_PADDING),
            ("text-align", "right"),
            ("border-bottom", "1px solid #d9e1ff"),
            ("color", "var(--app-table-body-fg)"),
        ]},
        {"selector": "tbody tr:nth-child(even)", "props": [
            ("background-color", TABLE_STRIPED_BG)
        ]},
        {"selector": "tbody tr:hover", "props": [
            ("background-color", TABLE_HOVER_BG)
        ]},
        {"selector": "tbody td:first-child", "props": [
            ("text-align", "left"),
            ("font-weight", "600"),
            ("color", "#1f2a55")
        ]},
    ], overwrite=False)
    return sty

# -------------------- Carga de base --------------------
df0 = get_df_norm()
if df0 is None:
    st.warning("Carga tus datos en 'Carga de Data' primero.")
    st.stop()

df0 = ensure_derived_fields(df0)
df0["monto_pagado_real"] = compute_monto_pagado_real(df0)

# -------------------- Filtros globales --------------------
fac_ini, fac_fin, pay_ini, pay_fin = general_date_filters_ui(df0)
# Avanzado sin prioritario global (usamos ese filtro en secciones locales)
sede, org, prov, cc, oc, est, _ = advanced_filters_ui(
    df0, show_controls=["sede", "org", "prov", "cc", "oc"]
)

common_filters = {
    "fac_range": (fac_ini, fac_fin),
    "pay_range": (pay_ini, pay_fin),
    "sede": sede,
    "org": org,
    "prov": prov,
    "cc": cc,
    "oc": oc,
    "est": est,
    "estado_doc": None,
    "prio": [],
}

df_common_no_estado = apply_common_filters(df0, common_filters).copy()
df_common_no_estado["monto_pagado_real"] = compute_monto_pagado_real(df_common_no_estado)
df_filtered_common = df_common_no_estado.copy()

df = df_common_no_estado

pagadas_series_global = pd.to_numeric(df_filtered_common.get("monto_pagado_real"), errors="coerce") if "monto_pagado_real" in df_filtered_common else pd.Series(0.0, index=df_filtered_common.index)
pagadas_series_global = pagadas_series_global.fillna(0.0)
df_pag = df_filtered_common[pagadas_series_global > 0].copy()

pagadas_series_full = pd.to_numeric(df.get("monto_pagado_real"), errors="coerce") if "monto_pagado_real" in df else pd.Series(0.0, index=df.index)
pagadas_series_full = pagadas_series_full.fillna(0.0)
df_nopag_all = df[pagadas_series_full <= 0].copy()

TODAY = pd.Timestamp(date.today()).normalize()

# -------------------- Utils --------------------
def safe_export(df_in: pd.DataFrame, desired_cols: list[str]) -> pd.DataFrame:
    cols = [c for c in desired_cols if c in df_in.columns]
    return df_in[cols].copy()

def ensure_dias_a_vencer(dfin: pd.DataFrame) -> pd.DataFrame:
    d = dfin.copy()
    if "dias_a_vencer" not in d.columns and "fecha_venc_30" in d:
        d["dias_a_vencer"] = (d["fecha_venc_30"] - TODAY).dt.days
    return d

def ensure_importe_deuda(dfin: pd.DataFrame) -> pd.DataFrame:
    d = dfin.copy()
    if "importe_deuda" not in d.columns:
        maut = pd.to_numeric(d.get("monto_autorizado"), errors="coerce").fillna(0.0)
        mfac = pd.to_numeric(d.get("fac_monto_total"), errors="coerce").fillna(0.0)
        est = d.get("estado_pago")
        d["importe_deuda"] = np.where(est.eq("autorizada_sin_pago"), maut, 0.0) + \
                             np.where(est.eq("sin_autorizacion"), mfac, 0.0)
    return d

def _fmt_count(n: int) -> str:
    return f"{n:,} doc."

def _agg_block(d: pd.DataFrame, mask):
    sub = d[mask].copy()
    monto = float(pd.to_numeric(sub.get("importe_deuda"), errors="coerce").fillna(0.0).sum())
    cant = int(len(sub))
    return monto, cant


def _compute_presupuesto_selection(
    prior: pd.DataFrame, presupuesto: float
) -> Tuple[pd.DataFrame, float, float, Optional[dict]]:
    """Devuelve selección acumulada, suma, saldo restante y próxima factura."""

    if prior is None or prior.empty:
        return pd.DataFrame(), 0.0, float(presupuesto), None

    tmp = prior.copy()
    tmp["importe_regla_num"] = pd.to_numeric(
        tmp.get("importe_regla"), errors="coerce"
    ).fillna(0.0)
    tmp["acum"] = tmp["importe_regla_num"].cumsum()

    seleccion = tmp[tmp["acum"] <= float(presupuesto)].drop(
        columns=["acum", "importe_regla_num"], errors="ignore"
    )
    suma_sel = float(
        tmp.loc[tmp["acum"] <= float(presupuesto), "importe_regla_num"].sum()
    )

    restante_raw = float(presupuesto) - suma_sel
    restante = max(0.0, restante_raw)

    siguiente = tmp[tmp["acum"] > float(presupuesto)].head(1)
    next_info = None
    if not siguiente.empty:
        row = siguiente.iloc[0]
        next_amount = float(row.get("importe_regla_num", 0.0))
        prov_val = row.get("prr_razon_social") or row.get("Proveedor")
        prov = str(prov_val) if pd.notna(prov_val) else "Proveedor sin identificar"
        doc_val = row.get("fac_numero") or row.get("doc_numero") or row.get("doc_id")
        doc = str(doc_val) if pd.notna(doc_val) else "s/d"
        adicional = max(0.0, next_amount - restante)
        next_info = {
            "monto": next_amount,
            "proveedor": prov,
            "documento": doc,
            "adicional": adicional,
        }

    return seleccion, suma_sel, restante, next_info

def _card_html(
    title: str,
    value: str,
    subtitle: Optional[str] = None,
    *,
    tag: Optional[str] = None,
    tag_variant: str = "success",
    tone: str = "default",
    stats: Optional[List[Tuple[str, str]]] = None,
    compact: bool = True,
    tooltip: Optional[str] = None,
) -> str:
    classes = ["app-card", "app-card--frost"]
    if compact:
        classes.append("app-card__mini")
    if tone == "accent":
        classes.append("app-card--accent")
    tooltip_attr = f' title="{html.escape(str(tooltip))}"' if tooltip else ""
    title_html = html.escape(str(title))
    value_html = html.escape(str(value))
    subtitle_html = (
        f'<p class="app-card__subtitle">{html.escape(str(subtitle))}</p>'
        if subtitle
        else ""
    )
    tag_html = ""
    if tag:
        tag_cls = "app-card__tag"
        if tag_variant == "warning":
            tag_cls += " app-card__tag--warning"
        tag_html = f'<span class="{tag_cls}">{html.escape(str(tag))}</span>'
    stats_html = ""
    if stats:
        pills = "".join(
            f'<div class="app-inline-stats__item"><span class="app-inline-stats__label">{html.escape(str(label))}:</span> {html.escape(str(val))}</div>'
            for label, val in stats
        )
        stats_html = f'<div class="app-inline-stats">{pills}</div>'
    return (
        f'<div class="{" ".join(classes)}"{tooltip_attr}>'
        f'<div class="app-card__title">{title_html}</div>'
        f'<div class="app-card__value">{value_html}</div>'
        f'{subtitle_html}'
        f'{tag_html}'
        f'{stats_html}'
        '</div>'
    )

def _render_cards(cards: list[str], layout: str = "grid"):
    if not cards:
        return
    wrapper = {
        "grid": "app-card-grid",
        "grid-2": "app-grid-2",
        "grid-3": "app-grid-3",
    }.get(layout, "app-card-grid")
    safe_markdown(f'<div class="{wrapper}">{"".join(cards)}</div>')

def _fmt_days(val: float) -> str:
    return "s/d" if pd.isna(val) else f"{one_decimal(val)} d"

def _fmt_dic_avg(val: float | None) -> str:
    if val is None or pd.isna(val):
        return "s/d"
    return f"{one_decimal(val)} d"

def _dic_card_stats(dic_split: dict) -> list[tuple[str, str]]:
    return [
        ("Pagadas", f"{_fmt_dic_avg(dic_split.get('dic_pagadas_avg'))} • {int(dic_split.get('dic_pagadas_n', 0)):,} doc."),
        (
            "Contab. sin pago",
            f"{_fmt_dic_avg(dic_split.get('dic_contab_unpaid_avg'))} • {int(dic_split.get('dic_contab_unpaid_n', 0)):,} doc.",
        ),
        ("No contabilizadas", f"{int(dic_split.get('no_contab_n', 0)):,} doc."),
    ]

def _fmt_pct(val: float) -> str:
    return "s/d" if pd.isna(val) else f"{one_decimal(val)}%"


def _format_currency_plain(val: float) -> str:
    try:
        return money(float(val)).replace("$", "").strip()
    except Exception:
        return str(val)


def _parse_currency_input(text: str, fallback: float) -> float:
    if not isinstance(text, str):
        return float(fallback)
    cleaned = text.strip()
    if not cleaned:
        return float(fallback)
    cleaned = cleaned.replace("$", "").replace(" ", "")
    cleaned = cleaned.replace(".", "").replace(",", ".")
    try:
        return float(cleaned)
    except ValueError:
        return float(fallback)

# =========================================================
# 1) KPIs
# =========================================================
st.subheader("1) Resumen KPIs Facturas")
kpi_total = compute_kpis(df_filtered_common)
if df_filtered_common.empty:
    st.info("No hay datos con los filtros actuales.")
else:
    dic_split_total = compute_dic_split(df_filtered_common)
    total_docs = int(kpi_total["docs_total"])
    total_pagadas = int(kpi_total["docs_pagados"])
    cards = [
        _card_html(
            "Desglose facturado",
            money(kpi_total["total_facturado"]),
            subtitle="Pagado vs sin pagar",
            stats=[
                ("Pagado", money(kpi_total["facturado_pagado"])),
                ("Sin pagar", money(kpi_total["facturado_sin_pagar"])),
            ],
            compact=False,
            tooltip=TOOLTIPS["desglose_facturado"],
        ),
        _card_html(
            "Total pagado (real)",
            money(kpi_total["total_pagado_real"]),
            subtitle="Facturas con pago registrado",
            tag=f"{total_pagadas:,} pagos",
            tooltip=TOOLTIPS["total_pagado_real"],
        ),
        _card_html(
            LABELS["dpp_emision_pago"],
            _fmt_days(kpi_total["dpp"]),
            subtitle=TOOLTIPS["dpp_emision_pago"],
        ),
        _card_html(
            LABELS["dcp_contab_pago"],
            _fmt_days(kpi_total["dcp"]),
            subtitle=TOOLTIPS["dcp_contab_pago"],
        ),
    ]
    cards.append(
        _card_html(
            LABELS["dic_emision_contab"],
            f"{len(df_filtered_common):,} doc.",
            subtitle=TOOLTIPS["dic_emision_contab"],
            stats=_dic_card_stats(dic_split_total),
            compact=False,
        )
    )
    _render_cards(cards)

    if "cuenta_especial" in df.columns:
        safe_markdown('<div class="app-separator"></div>')
        st.markdown("### Desglose por cuenta especial")
        segment_cards: list[str] = []
        for flag in (True, False):
            sub = df_filtered_common[df_filtered_common["cuenta_especial"] == flag]
            if sub.empty:
                continue
            k = compute_kpis(sub)
            dic_split_seg = compute_dic_split(sub)
            stats = [
                ("Monto pagado (real)", money(k["total_pagado_real"])),
                (LABELS["dpp_emision_pago"], _fmt_days(k["dpp"])),
                (LABELS["dcp_contab_pago"], _fmt_days(k["dcp"])),
                (LABELS["dic_emision_contab"], _fmt_days(k["dic"])),
            ]
            stats.extend(_dic_card_stats(dic_split_seg))
            segment_cards.append(
                _card_html(
                    title=f"CE {'Si' if flag else 'No'}",
                    value=f"Monto facturado: {money(k['total_facturado'])}",
                    subtitle=f"Documentos: {int(k['docs_total']):,}",
                    stats=stats,
                    compact=False,
                    tone="accent" if flag else "default",
                )
            )
        _render_cards(segment_cards, layout="grid-2")

# =========================================================
# 2) Top Proveedores
# =========================================================
st.subheader("2) Top 5 Proveedores (por Monto Contabilizado)")

def build_top_proveedores(df_in: pd.DataFrame, top_n: int = 5) -> pd.DataFrame:
    cols_out = [
        "Razón Social","Monto Pagado","Días Promedio Pago",
        "Cant. Fact. ≤30 días","Cant. Fact. >30 días",
        "Proveedor Prioritario"
    ]
    if df_in.empty:
        return pd.DataFrame(columns=cols_out)

    d = df_in.copy()
    d["dias_a_pago_calc"] = pd.to_numeric(d.get("dias_a_pago_calc"), errors="coerce")
    d["monto_pagado_real"] = pd.to_numeric(d.get("monto_pagado_real"), errors="coerce").fillna(0.0)
    d["prov_prioritario"] = d.get("prov_prioritario", False).astype(bool)
    d["cuenta_especial"] = d.get("cuenta_especial", False).astype(bool)

    grp = (
        d.groupby("prr_razon_social", dropna=False)
         .agg(
             **{
                 "Monto Pagado": ("monto_pagado_real", "sum"),
                 "Días Promedio Pago": ("dias_a_pago_calc", lambda s: s[s >= 0].mean()),
                 "Cant. Fact. ≤30 días": ("dias_a_pago_calc", lambda s: (s <= 30).sum()),
                 "Cant. Fact. >30 días": ("dias_a_pago_calc", lambda s: (s > 30).sum()),
                 "Proveedor Prioritario": ("prov_prioritario", "mean"),
             }
         )
         .reset_index()
         .rename(columns={"prr_razon_social": "Razón Social"})
         .sort_values("Monto Pagado", ascending=False)
         .head(top_n)
    )
    grp["Proveedor Prioritario"] = grp["Proveedor Prioritario"].apply(lambda v: "Sí" if v >= 0.5 else "No")
    return grp[cols_out]

if not df_pag.empty:
    top_n = st.slider("Top N", 3, 20, 5, 1)
    rankings_df = build_top_proveedores(df_pag, top_n=top_n)
    rankings_display = rankings_df.assign(
        **{
            "Monto Pagado": rankings_df["Monto Pagado"].map(money),
            "Días Promedio Pago": rankings_df["Días Promedio Pago"].map(one_decimal),
        }
    )
    rankings_display = sanitize_df(rankings_display)
    style_table(_table_style(rankings_display))
    st.download_button(
        "⬇️ Descargar Ranking",
        data=excel_bytes_single(rankings_df, "RankingProveedores"),
        file_name="ranking_proveedores.xlsx",
        disabled=rankings_df.empty
    )
else:
    st.info("No hay facturas pagadas para rankings.")

# =========================================================
# 3) Análisis de Deuda Pendiente
# =========================================================
st.subheader("3) Análisis de Deuda Pendiente")
df_nopag_all = ensure_dias_a_vencer(ensure_importe_deuda(df_nopag_all))

def _kpis_deuda(dfin: pd.DataFrame) -> dict:
    if dfin.empty or "dias_a_vencer" not in dfin:
        return dict(vencido=0.0,c_venc=0, hoy=0.0, c_hoy=0, por_ven=0.0,c_por=0)
    vencido, c_v = _agg_block(dfin, dfin["dias_a_vencer"] < 0)
    hoy_m, c_h = _agg_block(dfin, dfin["dias_a_vencer"] == 0)
    porv, c_p = _agg_block(dfin, dfin["dias_a_vencer"] > 0)
    return dict(vencido=vencido, c_venc=c_v, hoy=hoy_m, c_hoy=c_h, por_ven=porv, c_por=c_p)


def _avg_days_from_series(series: pd.Series) -> float:
    if series is None or series.empty:
        return float("nan")
    clean = pd.to_numeric(series, errors="coerce")
    clean = clean[clean.notna() & (clean >= 0)]
    if clean.empty:
        return float("nan")
    return float(np.round(clean.mean(), 1))


def _deuda_detalle_metrics(dfin: pd.DataFrame) -> dict[str, float]:
    if dfin is None or dfin.empty:
        return {
            "total_monto": 0.0,
            "total_docs": 0,
            "contab_monto": 0.0,
            "contab_docs": 0,
            "contab_dias": float("nan"),
            "sincontab_monto": 0.0,
            "sincontab_docs": 0,
            "sincontab_dias": float("nan"),
        }

    d = dfin.copy()
    deuda = pd.to_numeric(d.get("importe_deuda"), errors="coerce").fillna(0.0)
    d["importe_deuda_num"] = deuda

    fecha_contab_raw = d.get("fecha_cc")
    if fecha_contab_raw is None:
        fecha_contab_raw = d.get("fecha_contabilizacion")
    fecha_contab = pd.to_datetime(fecha_contab_raw, errors="coerce")

    fecha_fact_raw = d.get("fac_fecha_factura")
    if fecha_fact_raw is None:
        fecha_fact_raw = d.get("fecha_emision")
    fecha_fact = pd.to_datetime(fecha_fact_raw, errors="coerce")

    contab = d[fecha_contab.notna()].copy()
    contab_monto = float(contab["importe_deuda_num"].sum())
    contab_docs = int(len(contab))
    contab_dias = _avg_days_from_series((TODAY - fecha_contab[fecha_contab.notna()]).dt.days)

    sincontab = d[fecha_contab.isna()].copy()
    sincontab_monto = float(sincontab["importe_deuda_num"].sum())
    sincontab_docs = int(len(sincontab))
    sincontab_dias = _avg_days_from_series((TODAY - fecha_fact[fecha_contab.isna()]).dt.days)

    return {
        "total_monto": float(deuda.sum()),
        "total_docs": int(len(d)),
        "contab_monto": contab_monto,
        "contab_docs": contab_docs,
        "contab_dias": contab_dias,
        "sincontab_monto": sincontab_monto,
        "sincontab_docs": sincontab_docs,
        "sincontab_dias": sincontab_dias,
    }

if df_nopag_all.empty:
    st.info("No hay documentos pendientes.")
else:
    n1 = df_nopag_all[df_nopag_all["Nivel"].eq("Doc. Autorizado p/ Pago")] if "Nivel" in df_nopag_all else df_nopag_all.iloc[0:0]
    n2 = df_nopag_all[df_nopag_all["Nivel"].eq("Doc. Pendiente de Autorización")] if "Nivel" in df_nopag_all else df_nopag_all.iloc[0:0]

def draw_debt_panel(title: str, dpanel: pd.DataFrame):
    safe_markdown(
        '<div class="app-title-block"><h3 style="color:#000;">'
        + html.escape(title)
        + '</h3><p>Desglose por cuenta especial</p></div>'
    )
    if "cuenta_especial" not in dpanel:
        st.info("Sin campo de Cuenta Especial para desglosar.")
        return
    cards: list[str] = []
    for flag in (True, False):
        sub = dpanel[dpanel["cuenta_especial"] == flag]
        kk = _kpis_deuda(sub)
        detalle = _deuda_detalle_metrics(sub)
        stats = [
            (
                "Monto contabilizado",
                f"{money(detalle['contab_monto'])} • {_fmt_count(detalle['contab_docs'])}",
            ),
            ("Días prom. sin pagar", _fmt_days(detalle["contab_dias"])),
            (
                "Monto pendiente de contabilización",
                f"{money(detalle['sincontab_monto'])} • {_fmt_count(detalle['sincontab_docs'])}",
            ),
            ("Días prom. sin contabilizar", _fmt_days(detalle["sincontab_dias"])),
            ("Vencida", f"{money(kk['vencido'])} • {_fmt_count(kk['c_venc'])}"),
            ("Hoy", f"{money(kk['hoy'])} • {_fmt_count(kk['c_hoy'])}"),
            ("Por vencer", f"{money(kk['por_ven'])} • {_fmt_count(kk['c_por'])}"),
        ]
        cards.append(
            _card_html(
                title=f"CE {'Si' if flag else 'No'}",
                value=f"Total pendiente: {money(detalle['total_monto'])}",
                subtitle=f"Cantidad total pendiente: {detalle['total_docs']:,} doc.",
                stats=stats,
                compact=False,
                tone="accent" if flag else "default",
            )
        )
    _render_cards(cards, layout="grid-2")

draw_debt_panel("Doc. Autorizado p/ Pago", n1)
draw_debt_panel("Doc. Pendiente de Autorizacion", n2)


# =========================================================
# 4) Proyección de Vencimientos y Tablas de Pago
# =========================================================
st.subheader("4) Proyección de Vencimientos y Tablas de Pago")
st.caption("Los filtros siguientes impactan esta sección y las tablas/presupuesto hacia abajo.")

colf1, colf2, colf3 = st.columns([1,1,2])
ce_local = colf1.radio("Cuenta Especial (local)", ["Todas","Cuenta Especial","No Cuenta Especial"], horizontal=True, index=0)
prio_local = colf2.radio("Proveedor Prioritario (local)", ["Todos","Prioritario","No Prioritario"], horizontal=True, index=0)
horizonte = colf3.number_input("Horizonte (días)", 7, 90, 30, 7)

crit_sel = st.radio("Criterio de Orden", ["Riesgo de aprobación", "Urgencia de vencimiento"], horizontal=True)

_LOCAL_FILTER_STATE_KEY = "presupuesto_filters_snapshot"
_LOCAL_AMOUNT_KEY = "presupuesto_hoy"


def _update_presupuesto_session_state(filters: dict[str, str], default_value: float) -> None:
    """Sincroniza el monto disponible con los filtros locales cuando cambian."""

    stored_filters = st.session_state.get(_LOCAL_FILTER_STATE_KEY)
    text_key = f"{_LOCAL_AMOUNT_KEY}__text"

    if stored_filters is None:
        st.session_state[_LOCAL_FILTER_STATE_KEY] = filters
        st.session_state[_LOCAL_AMOUNT_KEY] = float(default_value)
        st.session_state[text_key] = _format_currency_plain(default_value)
        return

    if stored_filters != filters:
        st.session_state[_LOCAL_FILTER_STATE_KEY] = filters
        st.session_state[_LOCAL_AMOUNT_KEY] = float(default_value)
        st.session_state[text_key] = _format_currency_plain(default_value)

def _apply_local_filters(dfin: pd.DataFrame) -> pd.DataFrame:
    out = dfin.copy()
    if ce_local == "Cuenta Especial":
        out = out[out["cuenta_especial"] == True]
    elif ce_local == "No Cuenta Especial":
        out = out[out["cuenta_especial"] == False]
    if prio_local == "Prioritario":
        out = out[out["prov_prioritario"] == True]
    elif prio_local == "No Prioritario":
        out = out[out["prov_prioritario"] == False]
    return out


def _prioritize_documents(dfin: pd.DataFrame, criterio: str) -> pd.DataFrame:
    out = dfin.copy()
    if out.empty:
        return out

    if "dias_a_vencer" in out:
        dias = pd.to_numeric(out["dias_a_vencer"], errors="coerce")
        out["dias_a_vencer"] = dias
        out["vencida_flag"] = dias < 0
    else:
        out["dias_a_vencer"] = np.nan
        out["vencida_flag"] = False

    if "monto_autorizado" in out:
        monto_aut = pd.to_numeric(out["monto_autorizado"], errors="coerce").fillna(0.0)
    else:
        monto_aut = pd.Series(0.0, index=out.index)
    if "fac_monto_total" in out:
        monto_fac = pd.to_numeric(out["fac_monto_total"], errors="coerce").fillna(0.0)
    else:
        monto_fac = pd.Series(0.0, index=out.index)

    est = out.get("estado_pago")
    if est is not None:
        autorizados = est.eq("autorizada_sin_pago")
    else:
        autorizados = pd.Series(False, index=out.index)

    out["importe_regla"] = np.where(autorizados, monto_aut, monto_fac)
    out["importe_regla"] = pd.to_numeric(out["importe_regla"], errors="coerce").fillna(0.0)

    if "Nivel" in out:
        out["_nivel_rank"] = out["Nivel"].map(
            {"Doc. Pendiente de Autorización": 0, "Doc. Autorizado p/ Pago": 1}
        ).fillna(2)
    else:
        out["_nivel_rank"] = 2

    if criterio == "Riesgo de aprobación":
        sort_cols = ["_nivel_rank", "vencida_flag", "dias_a_vencer", "importe_regla"]
        sort_order = [True, False, True, False]
    else:
        sort_cols = ["vencida_flag", "dias_a_vencer", "importe_regla"]
        sort_order = [False, True, False]

    existing_cols = [c for c in sort_cols if c in out.columns]
    if existing_cols:
        asc = [sort_order[sort_cols.index(c)] for c in existing_cols]
        out = out.sort_values(by=existing_cols, ascending=asc)

    return out

df_nopag_loc = _apply_local_filters(df_nopag_all)


def _apply_horizon_filter(dfin: pd.DataFrame) -> pd.DataFrame:
    if "dias_a_vencer" not in dfin:
        return dfin.copy()
    dias = pd.to_numeric(dfin["dias_a_vencer"], errors="coerce")
    return dfin[dias <= horizonte].copy()

# KPIs locales
vencidos_m, vencidos_c = _agg_block(df_nopag_loc, df_nopag_loc["dias_a_vencer"] < 0) if "dias_a_vencer" in df_nopag_loc else (0.0, 0)
hoy_m, hoy_c = _agg_block(df_nopag_loc, df_nopag_loc["dias_a_vencer"] == 0) if "dias_a_vencer" in df_nopag_loc else (0.0, 0)
criticos_m = vencidos_m + hoy_m
criticos_c = vencidos_c + hoy_c
_render_cards([
    _card_html("Deuda vencida", money(vencidos_m), subtitle="Documentos atrasados", tag=_fmt_count(vencidos_c), tone="accent"),
    _card_html("Pagos que vencen hoy", money(hoy_m), subtitle="Impacto inmediato", tag=_fmt_count(hoy_c)),
    _card_html("Monto en pagos criticos", money(criticos_m), subtitle="Vencidos + hoy", tag=_fmt_count(criticos_c), tag_variant="warning"),
])


# Proyección
fig_proyeccion = None
if not df_nopag_loc.empty and "fecha_venc_30" in df_nopag_loc:
    proy = df_nopag_loc[df_nopag_loc["fecha_venc_30"].between(TODAY, TODAY + pd.to_timedelta(horizonte, "D"))]
    if not proy.empty:
        flujo = (proy.groupby(proy["fecha_venc_30"].dt.date)
                      .agg(Monto_a_Pagar=("importe_deuda", "sum"),
                           Cant_Facturas=("importe_deuda", "count"))
                      .reset_index()
                      .rename(columns={"fecha_venc_30": "Fecha"}))
        flujo["Flujo_Acumulado"] = flujo["Monto_a_Pagar"].cumsum()
        st.markdown("**Proyección Próximos 3 días**")
        small = flujo.head(3).rename(columns={"Fecha":"Día","Monto_a_Pagar":"Monto a Pagar","Cant_Facturas":"Cant. Facturas"})
        small_display = small.copy()
        small_display["Monto a Pagar"] = small_display["Monto a Pagar"].map(money)
        small_display = sanitize_df(small_display)
        style_table(_table_style(small_display))
        fig = go.Figure()
        fig.add_bar(x=flujo["Fecha"], y=flujo["Monto_a_Pagar"], name="Monto Diario")
        fig.add_scatter(x=flujo["Fecha"], y=flujo["Cant_Facturas"], name="Cant. Facturas", yaxis="y2")
        fig.add_scatter(x=flujo["Fecha"], y=flujo["Flujo_Acumulado"], name="Acumulado", line=dict(dash="dash"))
        fig.update_layout(height=380, yaxis=dict(title="Monto ($)"),
                          yaxis2=dict(overlaying="y", side="right", title="Cant."))
        st.plotly_chart(fig, use_container_width=True)
        fig_proyeccion = fig
    else:
        st.info("Sin vencimientos en el horizonte seleccionado.")
else:
    st.info("No hay datos de vencimientos para proyectar con los filtros seleccionados.")

candidatas_base = _apply_horizon_filter(df_nopag_loc)
candidatas_prior = _prioritize_documents(candidatas_base, crit_sel)

# =========================================================
# 5) Presupuesto del Día (Selección Automática)
# =========================================================
st.subheader("5) Presupuesto del Día (Selección Automática)")

base_keep = [
    "Nivel","prov_prioritario","cuenta_especial","fac_numero","cmp_nombre","prr_razon_social",
    "fac_fecha_factura","fecha_venc_30","dias_a_vencer","importe_regla",
    "cuenta_corriente","banco"
]


def _prep_show(d: pd.DataFrame) -> pd.DataFrame:
    keep = [c for c in base_keep if c in d.columns]
    show = d[keep].rename(columns={
        "prov_prioritario":"Proveedor Prioritario","cuenta_especial":"Cuenta Especial",
        "fac_numero":"N° Factura","cmp_nombre":"Sede","prr_razon_social":"Proveedor",
        "fac_fecha_factura":"Fecha Factura","fecha_venc_30":"Fecha Venc.",
        "dias_a_vencer":"Días a Vencer","importe_regla":"Monto",
        "cuenta_corriente":"Cuenta Corriente","banco":"Banco"
    })
    for col in ("Fecha Factura", "Fecha Venc."):
        if col in show:
            fechas = pd.to_datetime(show[col], errors="coerce")
            show[col] = fechas.dt.strftime("%d-%m-%Y").fillna("s/d")
    if "Proveedor Prioritario" in show:
        show["Proveedor Prioritario"] = show["Proveedor Prioritario"].map({True:"Sí", False:"No"})
    if "Cuenta Especial" in show:
        show["Cuenta Especial"] = show["Cuenta Especial"].map({True:"Sí", False:"No"})
    if "Monto" in show:
        show["Monto"] = pd.to_numeric(show["Monto"], errors="coerce").fillna(0).map(money)
    return show


def _prep_export(d: pd.DataFrame) -> pd.DataFrame:
    """Mismas columnas que la vista, pero Monto sin formato (numérico)."""
    keep = [c for c in base_keep if c in d.columns]
    out = d[keep].rename(columns={
        "prov_prioritario":"Proveedor Prioritario","cuenta_especial":"Cuenta Especial",
        "fac_numero":"N° Factura","cmp_nombre":"Sede","prr_razon_social":"Proveedor",
        "fac_fecha_factura":"Fecha Factura","fecha_venc_30":"Fecha Venc.",
        "dias_a_vencer":"Días a Vencer","importe_regla":"Monto",
        "cuenta_corriente":"Cuenta Corriente","banco":"Banco"
    })
    if "Proveedor Prioritario" in out:
        out["Proveedor Prioritario"] = out["Proveedor Prioritario"].map({True:"Sí", False:"No"})
    if "Cuenta Especial" in out:
        out["Cuenta Especial"] = out["Cuenta Especial"].map({True:"Sí", False:"No"})
    if "Monto" in out:
        out["Monto"] = pd.to_numeric(out["Monto"], errors="coerce").fillna(0.0)
    return out


seleccion = pd.DataFrame()
seleccion_df = pd.DataFrame()

if candidatas_base.empty or "importe_deuda" not in candidatas_base:
    st.info("No hay documentos pendientes para priorizar con los filtros locales.")
else:
    prior = candidatas_prior

    # Monto por defecto = suma de críticos (<= 0 días)
    total_criticos = float(prior.loc[prior["dias_a_vencer"] <= 0, "importe_regla"].sum())
    default_presu = total_criticos if total_criticos > 0 else 0.0

    local_filters = {"ce": ce_local, "prio": prio_local, "crit": crit_sel}
    _update_presupuesto_session_state(local_filters, float(default_presu))

    current_amount = float(st.session_state.get(_LOCAL_AMOUNT_KEY, default_presu))
    budget_input_key = f"{_LOCAL_AMOUNT_KEY}__text"
    if budget_input_key not in st.session_state:
        st.session_state[budget_input_key] = _format_currency_plain(current_amount)

    safe_markdown(_BUDGET_PANEL_STYLE)

    with st.container():
        safe_markdown(
            """
            <div class="budget-panel">
                <div class="budget-panel__title">Monto disponible hoy</div>
                <div class="budget-panel__subtitle">Define tu presupuesto diario considerando cuentas críticas y prioridades.</div>
                <div class="budget-panel__input-wrapper">
            """
        )
        col_input, col_resume = st.columns([2.5, 1.5])
        with col_input:
            presupuesto_text = st.text_input(
                "Monto disponible hoy",
                value=st.session_state[budget_input_key],
                label_visibility="collapsed",
                help="Ingresa el monto en CLP. Puedes usar puntos o comas como separador de miles/decimales.",
            )
            monto_presu = float(round(_parse_currency_input(presupuesto_text, current_amount)))
            st.session_state[_LOCAL_AMOUNT_KEY] = monto_presu
            formatted_text = _format_currency_plain(monto_presu)
            if presupuesto_text != formatted_text:
                st.session_state[budget_input_key] = formatted_text
                try:
                    st.rerun()
                except AttributeError:
                    st.experimental_rerun()
        seleccion_df, suma_sel, restante, next_info = _compute_presupuesto_selection(
            prior, float(monto_presu)
        )
        with col_resume:
            amount_col, action_col = st.columns([1.7, 1.3])
            with amount_col:
                resume_html = (
                    f"""
                    <div class=\"budget-panel__resume\">
                        <span class=\"budget-panel__resume-label\">Equivale a</span>
                        <span class=\"budget-panel__resume-value\">{money(monto_presu)}</span>
                    </div>
                    """
                )
                safe_markdown(resume_html)
            with action_col:
                if next_info:
                    help_text = (
                        f"Se sumarán {money(next_info['adicional'])} para incorporar la próxima factura."
                    )
                    button_label = "➕ Agregar factura extra"
                    if st.button(
                        button_label,
                        key="add_extra_invoice",
                        help=(
                            f"{next_info['proveedor']} — Factura {next_info['documento']} por {money(next_info['monto'])}. "
                            + help_text
                        ),
                        use_container_width=True,
                    ):
                        nuevo_monto = float(monto_presu + next_info["adicional"])
                        st.session_state[_LOCAL_AMOUNT_KEY] = nuevo_monto
                        st.session_state[budget_input_key] = _format_currency_plain(nuevo_monto)
                        try:
                            st.rerun()
                        except AttributeError:
                            st.experimental_rerun()
                    safe_markdown(
                        f"<p class='budget-panel__resume-note'>Próxima: {next_info['proveedor']} — Factura {next_info['documento']} ({money(next_info['monto'])})</p>"
                    )
                    safe_markdown(
                        f"<p class='budget-panel__resume-note budget-panel__resume-note--muted'>Ajuste necesario: {money(next_info['adicional'])}</p>"
                    )
                else:
                    safe_markdown(
                        "<p class='budget-panel__resume-note budget-panel__resume-note--muted'>No hay facturas adicionales por agregar.</p>"
                    )
        safe_markdown(
            """
                </div>
                <div class="budget-panel__helper">El valor se guarda automáticamente para esta sesión y se utilizará en el reporte PDF.</div>
            </div>
            """
        )

        # Selección por presupuesto (corte por acumulado)
        seleccion = seleccion_df

        # Controles numericos
        resumen_cards = [
            _card_html("Presupuesto ingresado", money(float(monto_presu)), subtitle="Disponible hoy", tone="accent"),
            _card_html("Suma selección", money(suma_sel), subtitle="Total comprometido"),
            _card_html("Saldo sin asignar", money(restante), subtitle="Presupuesto - selección", tag_variant="warning"),
        ]

        if next_info:
            resumen_cards.append(
                _card_html(
                    "Próxima factura a incorporar",
                    money(next_info["monto"]),
                    subtitle=f"{next_info['proveedor']} — Factura {next_info['documento']}",
                    tag=f"Faltan {money(next_info['adicional'])}" if next_info["adicional"] > 0 else "Disponible",
                    tag_variant="warning" if next_info["adicional"] > 0 else "success",
                    tone="accent",
                    stats=[
                        ("Saldo libre actual", money(restante)),
                        ("Ajuste necesario", money(next_info["adicional"])),
                    ],
                    compact=False,
                )
            )
        _render_cards(resumen_cards)

tab_candidatas, tab_seleccion = st.tabs([
    "Candidatas a Pago",
    "Selección a Pagar Hoy",
])

candidatas_display = _prep_show(candidatas_prior)
seleccion_display = _prep_show(seleccion)
candidatas_display = sanitize_df(candidatas_display)
seleccion_display = sanitize_df(seleccion_display)

with tab_candidatas:
    st.markdown("**Candidatas a Pago (todas las facturas — ordenadas por riesgo de aprobación)**")
    style_table(_table_style(candidatas_display), visible_rows=15)
    st.download_button(
        "⬇️ Descargar Candidatas",
        data=excel_bytes_single(_prep_export(candidatas_prior), "Candidatas"),
        file_name="candidatas_pago.xlsx",
        disabled=candidatas_prior.empty,
    )

with tab_seleccion:
    safe_markdown(
        """
        <div class="app-note">
            <strong>Selección a pagar hoy</strong> — bloque crítico de pagos.
        </div>
        """,
    )
    style_table(_table_style(seleccion_display), visible_rows=15)
    st.download_button(
        "⬇️ Descargar Selección de Hoy",
        data=excel_bytes_single(_prep_export(seleccion), "PagoHoy"),
        file_name="pago_hoy.xlsx",
        disabled=seleccion.empty,
    )

# =========================================================
# 6) Reporte PDF
# =========================================================
st.subheader("6) Reporte PDF")
if st.button("📄 Generar PDF"):
    filtros = {"fac_ini": fac_ini, "fac_fin": fac_fin, "pay_ini": pay_ini, "pay_fin": pay_fin}
    pagos_criticos_pdf = pd.DataFrame()
    if 'seleccion' in locals() and isinstance(seleccion, pd.DataFrame) and not seleccion.empty:
        pagos_criticos_pdf = seleccion.rename(columns={"importe_regla":"importe_deuda"}).copy()

    pdf_bytes = generate_pdf_report(
        secciones={"kpis": True,"rankings": True,"deuda": True,"presupuesto": True},
        kpis={
            "total_facturado": money(kpi_total["total_facturado"]) if not df_filtered_common.empty else "-",
            "total_pagado_real":   money(kpi_total["total_pagado_real"]) if not df_filtered_common.empty else "-",
            "dso": "-" if (df_filtered_common.empty or pd.isna(kpi_total["dpp"])) else one_decimal(kpi_total["dpp"]),
        },
        rankings_df=rankings_df if 'rankings_df' in locals() else pd.DataFrame(),
        niveles_kpis={},
        proyeccion_chart=fig_proyeccion if 'fig_proyeccion' in locals() else None,
        pagos_criticos_df=pagos_criticos_pdf,
        sugerencias=["Resaltar 'Selección a Pagar Hoy' como sección crítica."],
        filtros=filtros,
        presupuesto_monto=monto_presu if 'monto_presu' in locals() else None,
        seleccion_hoy_df=seleccion if 'seleccion' in locals() else None,
    )

    st.download_button(
        "Guardar PDF",
        data=pdf_bytes,
        file_name=f"Informe_Asesor_{datetime.now().strftime('%Y%m%d_%H%M')}.pdf",
        mime="application/pdf"
    )<|MERGE_RESOLUTION|>--- conflicted
+++ resolved
@@ -32,10 +32,6 @@
     layout="wide",
     initial_sidebar_state="collapsed",
 )
-<<<<<<< HEAD
-collapse_sidebar_immediately()
-=======
->>>>>>> caf87648
 header_ui(
     title="Informe para la Toma de Decisiones Financieras",
     current_page="Informe Asesor",

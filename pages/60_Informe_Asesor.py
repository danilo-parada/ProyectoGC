# pages/60_Informe_Asesor.py
from __future__ import annotations

import html
import numpy as np
import pandas as pd
import plotly.graph_objects as go
import streamlit as st
from datetime import datetime, date

from core.utils import LABELS, TOOLTIPS
from lib_common import (
    get_df_norm, general_date_filters_ui, apply_general_filters,
    advanced_filters_ui, apply_advanced_filters, money, one_decimal, header_ui,
    style_table, sanitize_df, safe_markdown,
)
from lib_metrics import ensure_derived_fields, compute_kpis
from lib_report import excel_bytes_single, generate_pdf_report

# -------------------- Config & Header --------------------
st.set_page_config(page_title="Informe Asesor", layout="wide")
header_ui(
    title="Informe para la Toma de Decisiones Financieras",
    current_page="Informe Asesor",
    subtitle="KPIs, deuda y priorización con foco en cuentas especiales y proveedores prioritarios"
)

# -------------------- Estilos locales para tablas --------------------
TABLE_HEADER_BG = "var(--app-primary)"
TABLE_HEADER_FG = "var(--app-table-header-fg)"
TABLE_STRIPED_BG = "#f2f5ff"
TABLE_HOVER_BG = "#e0e8ff"
TABLE_FONT_SIZE = "var(--app-table-font-size)"
TABLE_ROW_PADDING = "16px 22px"

_BUDGET_PANEL_STYLE = """
<style>
.budget-panel {
    background: var(--app-surface, #ffffff);
    border-radius: 18px;
    padding: 1.75rem 1.75rem 1.4rem;
    margin-bottom: 1.2rem;
    border: 1px solid rgba(64, 86, 179, 0.18);
    box-shadow: 0 18px 45px rgba(26, 43, 90, 0.12);
}
.budget-panel__title {
    font-size: 1.45rem;
    font-weight: 700;
    color: #1f2a55;
    letter-spacing: 0.01em;
}
.budget-panel__subtitle {
    font-size: 0.95rem;
    color: #5b6b95;
    margin-top: 0.35rem;
}
.budget-panel__input-wrapper {
    margin-top: 1.25rem;
}
.budget-panel input[type="text"] {
    font-size: 1.7rem !important;
    font-weight: 600;
    padding: 0.95rem 1.1rem !important;
    border-radius: 16px !important;
    border: 1px solid #c5ceff !important;
    color: #1f2a55 !important;
    box-shadow: inset 0 1px 2px rgba(19, 34, 88, 0.08) !important;
}
.budget-panel__resume {
    background: linear-gradient(135deg, #f4f7ff 0%, #ecf1ff 100%);
    border-radius: 16px;
    padding: 1rem 1.4rem;
    height: 100%;
    display: flex;
    flex-direction: column;
    justify-content: center;
    gap: 0.35rem;
    text-align: right;
}
.budget-panel__resume-label {
    font-size: 0.85rem;
    color: #4a5a82;
    text-transform: uppercase;
    letter-spacing: 0.08em;
}
.budget-panel__resume-value {
    font-size: 2rem;
    font-weight: 700;
    color: #1f2a55;
}
.budget-panel__resume-note {
    font-size: 0.78rem;
    color: #3f4d78;
    margin: 0.35rem 0 0;
    text-align: right;
}
.budget-panel__resume-note--muted {
    color: #6c7ba6;
}
.budget-panel__helper {
    font-size: 0.85rem;
    color: #667399;
    margin-top: 0.6rem;
}
@media (max-width: 992px) {
    .budget-panel__resume {
        margin-top: 1rem;
        text-align: left;
    }
}
</style>
"""


def _table_style(df_disp: pd.DataFrame | pd.io.formats.style.Styler):
    """Aplica el estilo de tablas usado en Rankings para tablas estáticas."""

    if isinstance(df_disp, pd.DataFrame):
        sty = df_disp.style
    else:
        sty = df_disp

    sty = sty.hide(axis="index")
    sty = sty.set_table_styles([
        {"selector": "thead tr", "props": [
            ("background-color", TABLE_HEADER_BG),
            ("color", TABLE_HEADER_FG),
            ("font-weight", "bold"),
            ("font-size", TABLE_FONT_SIZE),
            ("text-align", "center"),
            ("border-radius", "12px 12px 0 0")
        ]},
        {"selector": "th", "props": [
            ("background-color", "transparent"),
            ("color", TABLE_HEADER_FG),
            ("font-weight", "600"),
            ("font-size", TABLE_FONT_SIZE),
            ("text-transform", "uppercase"),
            ("letter-spacing", "0.6px"),
            ("padding", TABLE_ROW_PADDING),
            ("text-align", "center"),
        ]},
        {"selector": "tbody td", "props": [
            ("font-size", TABLE_FONT_SIZE),
            ("padding", TABLE_ROW_PADDING),
            ("text-align", "right"),
            ("border-bottom", "1px solid #d9e1ff"),
            ("color", "var(--app-table-body-fg)"),
        ]},
        {"selector": "tbody tr:nth-child(even)", "props": [
            ("background-color", TABLE_STRIPED_BG)
        ]},
        {"selector": "tbody tr:hover", "props": [
            ("background-color", TABLE_HOVER_BG)
        ]},
        {"selector": "tbody td:first-child", "props": [
            ("text-align", "left"),
            ("font-weight", "600"),
            ("color", "#1f2a55")
        ]},
    ], overwrite=False)
    return sty

# -------------------- Carga de base --------------------
df0 = get_df_norm()
if df0 is None:
    st.warning("Carga tus datos en 'Carga de Data' primero.")
    st.stop()

df0 = ensure_derived_fields(df0)

# -------------------- Filtros globales --------------------
fac_ini, fac_fin, pay_ini, pay_fin = general_date_filters_ui(df0)
# Avanzado sin prioritario global (usamos ese filtro en secciones locales)
sede, org, prov, cc, oc, est, _ = advanced_filters_ui(df0)

df = apply_general_filters(df0, fac_ini, fac_fin, pay_ini, pay_fin)
df = apply_advanced_filters(df, sede, org, prov, cc, oc, est, prio=[])

df_pag = df[df["estado_pago"] == "pagada"].copy()
df_nopag = df[df["estado_pago"] != "pagada"].copy()

TODAY = pd.Timestamp(date.today()).normalize()

# -------------------- Utils --------------------
def safe_export(df_in: pd.DataFrame, desired_cols: list[str]) -> pd.DataFrame:
    cols = [c for c in desired_cols if c in df_in.columns]
    return df_in[cols].copy()

def ensure_dias_a_vencer(dfin: pd.DataFrame) -> pd.DataFrame:
    d = dfin.copy()
    if "dias_a_vencer" not in d.columns and "fecha_venc_30" in d:
        d["dias_a_vencer"] = (d["fecha_venc_30"] - TODAY).dt.days
    return d

def ensure_importe_deuda(dfin: pd.DataFrame) -> pd.DataFrame:
    d = dfin.copy()
    if "importe_deuda" not in d.columns:
        maut = pd.to_numeric(d.get("monto_autorizado"), errors="coerce").fillna(0.0)
        mfac = pd.to_numeric(d.get("fac_monto_total"), errors="coerce").fillna(0.0)
        est = d.get("estado_pago")
        d["importe_deuda"] = np.where(est.eq("autorizada_sin_pago"), maut, 0.0) + \
                             np.where(est.eq("sin_autorizacion"), mfac, 0.0)
    return d

def _fmt_count(n: int) -> str:
    return f"{n:,} doc."

def _agg_block(d: pd.DataFrame, mask):
    sub = d[mask].copy()
    monto = float(pd.to_numeric(sub.get("importe_deuda"), errors="coerce").fillna(0.0).sum())
    cant = int(len(sub))
    return monto, cant


def _compute_presupuesto_selection(
    prior: pd.DataFrame, presupuesto: float
) -> tuple[pd.DataFrame, float, float, dict | None]:
    """Devuelve selección acumulada, suma, saldo restante y próxima factura."""

    if prior is None or prior.empty:
        return pd.DataFrame(), 0.0, float(presupuesto), None

    tmp = prior.copy()
    tmp["importe_regla_num"] = pd.to_numeric(
        tmp.get("importe_regla"), errors="coerce"
    ).fillna(0.0)
    tmp["acum"] = tmp["importe_regla_num"].cumsum()

    seleccion = tmp[tmp["acum"] <= float(presupuesto)].drop(
        columns=["acum", "importe_regla_num"], errors="ignore"
    )
    suma_sel = float(
        tmp.loc[tmp["acum"] <= float(presupuesto), "importe_regla_num"].sum()
    )

    restante_raw = float(presupuesto) - suma_sel
    restante = max(0.0, restante_raw)

    siguiente = tmp[tmp["acum"] > float(presupuesto)].head(1)
    next_info = None
    if not siguiente.empty:
        row = siguiente.iloc[0]
        next_amount = float(row.get("importe_regla_num", 0.0))
        prov_val = row.get("prr_razon_social") or row.get("Proveedor")
        prov = str(prov_val) if pd.notna(prov_val) else "Proveedor sin identificar"
        doc_val = row.get("fac_numero") or row.get("doc_numero") or row.get("doc_id")
        doc = str(doc_val) if pd.notna(doc_val) else "s/d"
        adicional = max(0.0, next_amount - restante)
        next_info = {
            "monto": next_amount,
            "proveedor": prov,
            "documento": doc,
            "adicional": adicional,
        }

    return seleccion, suma_sel, restante, next_info

def _card_html(
    title: str,
    value: str,
    subtitle: str | None = None,
    *,
    tag: str | None = None,
    tag_variant: str = "success",
    tone: str = "default",
    stats: list[tuple[str, str]] | None = None,
    compact: bool = True,
) -> str:
    classes = ["app-card", "app-card--frost"]
    if compact:
        classes.append("app-card__mini")
    if tone == "accent":
        classes.append("app-card--accent")
    title_html = html.escape(str(title))
    value_html = html.escape(str(value))
    subtitle_html = (
        f'<p class="app-card__subtitle">{html.escape(str(subtitle))}</p>'
        if subtitle
        else ""
    )
    tag_html = ""
    if tag:
        tag_cls = "app-card__tag"
        if tag_variant == "warning":
            tag_cls += " app-card__tag--warning"
        tag_html = f'<span class="{tag_cls}">{html.escape(str(tag))}</span>'
    stats_html = ""
    if stats:
        pills = "".join(
            f'<div class="app-inline-stats__item"><span class="app-inline-stats__label">{html.escape(str(label))}:</span> {html.escape(str(val))}</div>'
            for label, val in stats
        )
        stats_html = f'<div class="app-inline-stats">{pills}</div>'
    return (
        f'<div class="{" ".join(classes)}">'
        f'<div class="app-card__title">{title_html}</div>'
        f'<div class="app-card__value">{value_html}</div>'
        f'{subtitle_html}'
        f'{tag_html}'
        f'{stats_html}'
        '</div>'
    )

def _render_cards(cards: list[str], layout: str = "grid"):
    if not cards:
        return
    wrapper = {
        "grid": "app-card-grid",
        "grid-2": "app-grid-2",
        "grid-3": "app-grid-3",
    }.get(layout, "app-card-grid")
    safe_markdown(f'<div class="{wrapper}">{"".join(cards)}</div>')

def _fmt_days(val: float) -> str:
    return "s/d" if pd.isna(val) else f"{one_decimal(val)} d"

def _fmt_pct(val: float) -> str:
    return "s/d" if pd.isna(val) else f"{one_decimal(val)}%"


def _format_currency_plain(val: float) -> str:
    try:
        return money(float(val)).replace("$", "").strip()
    except Exception:
        return str(val)


def _parse_currency_input(text: str, fallback: float) -> float:
    if not isinstance(text, str):
        return float(fallback)
    cleaned = text.strip()
    if not cleaned:
        return float(fallback)
    cleaned = cleaned.replace("$", "").replace(" ", "")
    cleaned = cleaned.replace(".", "").replace(",", ".")
    try:
        return float(cleaned)
    except ValueError:
        return float(fallback)

# =========================================================
# 1) KPIs
# =========================================================
st.subheader("1) Resumen KPIs Facturas")
if df.empty:
    st.info("No hay datos con los filtros actuales.")
else:
    kpi_total = compute_kpis(df)
    total_docs = len(df)
    total_pagadas = len(df_pag)
    cards = [
        _card_html(
            "Total facturado",
            money(kpi_total["total_facturado"]),
            subtitle="Base filtrada",
            tag=f"{total_docs:,} doc.",
            tone="accent",
        ),
        _card_html(
            "Total pagado (aut.)",
            money(kpi_total["total_pagado_aut"]),
            subtitle="Facturas con pago autorizado",
            tag=f"{total_pagadas:,} pagos",
        ),
        _card_html(
            LABELS["dpp_emision_pago"],
            _fmt_days(kpi_total["dso"]),
            subtitle=TOOLTIPS["dpp_emision_pago"],
        ),
        _card_html(
            LABELS["dic_emision_contab"],
            _fmt_days(kpi_total["tfa"]),
            subtitle=TOOLTIPS["dic_emision_contab"],
        ),
        _card_html(
            LABELS["dcp_contab_pago"],
            _fmt_days(kpi_total["tpa"]),
            subtitle=TOOLTIPS["dcp_contab_pago"],
        ),
        _card_html(
            LABELS["brecha_porcentaje"],
            _fmt_pct(kpi_total["gap_pct"]),
            subtitle=TOOLTIPS["brecha_porcentaje"],
            tag_variant="warning",
        ),
    ]
    _render_cards(cards)

    if "cuenta_especial" in df.columns:
safe_markdown('<div class="app-separator"></div>')
        st.markdown("### Desglose por cuenta especial")
        segment_cards: list[str] = []
        for flag in (True, False):
            sub = df[df["cuenta_especial"] == flag]
            k = compute_kpis(sub) if not sub.empty else compute_kpis(df.iloc[0:0])
            stats = [
                ("Total pagado", money(k["total_pagado_aut"])),
                (LABELS["dpp_emision_pago"], _fmt_days(k["dso"])),
                (LABELS["dic_emision_contab"], _fmt_days(k["tfa"])),
                (LABELS["dcp_contab_pago"], _fmt_days(k["tpa"])),
                (LABELS["brecha_porcentaje"], _fmt_pct(k["gap_pct"])),
            ]
            segment_cards.append(
                _card_html(
                    title=f"CE {'Si' if flag else 'No'}",
                    value=money(k["total_facturado"]),
                    subtitle=f"{len(sub):,} doc." if len(sub) else "0 doc.",
                    stats=stats,
                    compact=False,
                    tone="accent" if flag else "default",
                )
            )
        _render_cards(segment_cards, layout="grid-2")

# =========================================================
# 2) Top Proveedores
# =========================================================
st.subheader("2) Top 5 Proveedores (por Monto Contabilizado)")

def build_top_proveedores(df_in: pd.DataFrame, top_n: int = 5) -> pd.DataFrame:
    cols_out = [
        "Razón Social","Monto Contabilizado","Monto Pagado","Días Promedio Pago",
        "Cant. Fact. ≤30 días","Cant. Fact. >30 días",
        "Proveedor Prioritario","Cuenta Especial"
    ]
    if df_in.empty:
        return pd.DataFrame(columns=cols_out)

    d = df_in.copy()
    d["dias_a_pago_calc"] = pd.to_numeric(d.get("dias_a_pago_calc"), errors="coerce")
    d["monto_autorizado"] = pd.to_numeric(d.get("monto_autorizado"), errors="coerce").fillna(0.0)
    d["monto_pagado"] = pd.to_numeric(d.get("monto_pagado"), errors="coerce").fillna(0.0)
    d["prov_prioritario"] = d.get("prov_prioritario", False).astype(bool)
    d["cuenta_especial"] = d.get("cuenta_especial", False).astype(bool)

    grp = (
        d.groupby("prr_razon_social", dropna=False)
         .agg(
             **{
                 "Monto Contabilizado": ("monto_autorizado", "sum"),
                 "Monto Pagado": ("monto_pagado", "sum"),
                 "Días Promedio Pago": ("dias_a_pago_calc", lambda s: s[s >= 0].mean()),
                 "Cant. Fact. ≤30 días": ("dias_a_pago_calc", lambda s: (s <= 30).sum()),
                 "Cant. Fact. >30 días": ("dias_a_pago_calc", lambda s: (s > 30).sum()),
                 "Proveedor Prioritario": ("prov_prioritario", "mean"),
                 "Cuenta Especial": ("cuenta_especial", "mean"),
             }
         )
         .reset_index()
         .rename(columns={"prr_razon_social": "Razón Social"})
         .sort_values("Monto Contabilizado", ascending=False)
         .head(top_n)
    )
    grp["Proveedor Prioritario"] = grp["Proveedor Prioritario"].apply(lambda v: "Sí" if v >= 0.5 else "No")
    grp["Cuenta Especial"] = grp["Cuenta Especial"].apply(lambda v: "Sí" if v >= 0.5 else "No")
    return grp[cols_out]

if not df_pag.empty:
    top_n = st.slider("Top N", 3, 20, 5, 1)
    rankings_df = build_top_proveedores(df_pag, top_n=top_n)
    rankings_display = rankings_df.assign(
        **{
            "Monto Contabilizado": rankings_df["Monto Contabilizado"].map(money),
            "Monto Pagado": rankings_df["Monto Pagado"].map(money),
            "Días Promedio Pago": rankings_df["Días Promedio Pago"].map(one_decimal),
        }
    )
    rankings_display = sanitize_df(rankings_display)
    style_table(_table_style(rankings_display))
    st.download_button(
        "⬇️ Descargar Ranking",
        data=excel_bytes_single(rankings_df, "RankingProveedores"),
        file_name="ranking_proveedores.xlsx",
        disabled=rankings_df.empty
    )
else:
    st.info("No hay facturas pagadas para rankings.")

# =========================================================
# 3) Análisis de Deuda Pendiente
# =========================================================
st.subheader("3) Análisis de Deuda Pendiente")
df_nopag = ensure_dias_a_vencer(ensure_importe_deuda(df_nopag))

def _kpis_deuda(dfin: pd.DataFrame) -> dict:
    if dfin.empty or "dias_a_vencer" not in dfin:
        return dict(vencido=0.0,c_venc=0, hoy=0.0, c_hoy=0, por_ven=0.0,c_por=0)
    vencido, c_v = _agg_block(dfin, dfin["dias_a_vencer"] < 0)
    hoy_m, c_h = _agg_block(dfin, dfin["dias_a_vencer"] == 0)
    porv, c_p = _agg_block(dfin, dfin["dias_a_vencer"] > 0)
    return dict(vencido=vencido, c_venc=c_v, hoy=hoy_m, c_hoy=c_h, por_ven=porv, c_por=c_p)

if df_nopag.empty:
    st.info("No hay documentos pendientes.")
else:
    n1 = df_nopag[df_nopag["Nivel"].eq("Doc. Autorizado p/ Pago")] if "Nivel" in df_nopag else df_nopag.iloc[0:0]
    n2 = df_nopag[df_nopag["Nivel"].eq("Doc. Pendiente de Autorización")] if "Nivel" in df_nopag else df_nopag.iloc[0:0]

def draw_debt_panel(title: str, dpanel: pd.DataFrame):
    safe_markdown(
        '<div class="app-title-block"><h3 style="color:#000;">'
        + html.escape(title)
        + '</h3><p>Desglose por cuenta especial</p></div>'
    )
    if "cuenta_especial" not in dpanel:
        st.info("Sin campo de Cuenta Especial para desglosar.")
        return
    cards: list[str] = []
    for flag in (True, False):
        sub = dpanel[dpanel["cuenta_especial"] == flag]
        kk = _kpis_deuda(sub)
        total = kk["vencido"] + kk["hoy"] + kk["por_ven"]
        stats = [
            ("Vencida", f"{money(kk['vencido'])} | {_fmt_count(kk['c_venc'])}"),
            ("Hoy", f"{money(kk['hoy'])} | {_fmt_count(kk['c_hoy'])}"),
            ("Por vencer", f"{money(kk['por_ven'])} | {_fmt_count(kk['c_por'])}"),
        ]
        cards.append(
            _card_html(
                title=f"CE {'Si' if flag else 'No'}",
                value=money(total),
                subtitle=f"{len(sub):,} doc." if len(sub) else "0 doc.",
                stats=stats,
                compact=False,
                tone="accent" if flag else "default",
            )
        )
    _render_cards(cards, layout="grid-2")

draw_debt_panel("Doc. Autorizado p/ Pago", n1)
draw_debt_panel("Doc. Pendiente de Autorizacion", n2)


# =========================================================
# 4) Proyección de Vencimientos y Tablas de Pago
# =========================================================
st.subheader("4) Proyección de Vencimientos y Tablas de Pago")
st.caption("Los filtros siguientes impactan esta sección y las tablas/presupuesto hacia abajo.")

colf1, colf2, colf3 = st.columns([1,1,2])
ce_local = colf1.radio("Cuenta Especial (local)", ["Todas","Cuenta Especial","No Cuenta Especial"], horizontal=True, index=0)
prio_local = colf2.radio("Proveedor Prioritario (local)", ["Todos","Prioritario","No Prioritario"], horizontal=True, index=0)
horizonte = colf3.number_input("Horizonte (días)", 7, 90, 30, 7)

crit_sel = st.radio("Criterio de Orden", ["Riesgo de aprobación", "Urgencia de vencimiento"], horizontal=True)

_LOCAL_FILTER_STATE_KEY = "presupuesto_filters_snapshot"
_LOCAL_AMOUNT_KEY = "presupuesto_hoy"


def _update_presupuesto_session_state(filters: dict[str, str], default_value: float) -> None:
    """Sincroniza el monto disponible con los filtros locales cuando cambian."""

    stored_filters = st.session_state.get(_LOCAL_FILTER_STATE_KEY)
    text_key = f"{_LOCAL_AMOUNT_KEY}__text"

    if stored_filters is None:
        st.session_state[_LOCAL_FILTER_STATE_KEY] = filters
        st.session_state[_LOCAL_AMOUNT_KEY] = float(default_value)
        st.session_state[text_key] = _format_currency_plain(default_value)
        return

    if stored_filters != filters:
        st.session_state[_LOCAL_FILTER_STATE_KEY] = filters
        st.session_state[_LOCAL_AMOUNT_KEY] = float(default_value)
        st.session_state[text_key] = _format_currency_plain(default_value)

def _apply_local_filters(dfin: pd.DataFrame) -> pd.DataFrame:
    out = dfin.copy()
    if ce_local == "Cuenta Especial":
        out = out[out["cuenta_especial"] == True]
    elif ce_local == "No Cuenta Especial":
        out = out[out["cuenta_especial"] == False]
    if prio_local == "Prioritario":
        out = out[out["prov_prioritario"] == True]
    elif prio_local == "No Prioritario":
        out = out[out["prov_prioritario"] == False]
    return out


def _prioritize_documents(dfin: pd.DataFrame, criterio: str) -> pd.DataFrame:
    out = dfin.copy()
    if out.empty:
        return out

    if "dias_a_vencer" in out:
        dias = pd.to_numeric(out["dias_a_vencer"], errors="coerce")
        out["dias_a_vencer"] = dias
        out["vencida_flag"] = dias < 0
    else:
        out["dias_a_vencer"] = np.nan
        out["vencida_flag"] = False

    if "monto_autorizado" in out:
        monto_aut = pd.to_numeric(out["monto_autorizado"], errors="coerce").fillna(0.0)
    else:
        monto_aut = pd.Series(0.0, index=out.index)
    if "fac_monto_total" in out:
        monto_fac = pd.to_numeric(out["fac_monto_total"], errors="coerce").fillna(0.0)
    else:
        monto_fac = pd.Series(0.0, index=out.index)

    est = out.get("estado_pago")
    if est is not None:
        autorizados = est.eq("autorizada_sin_pago")
    else:
        autorizados = pd.Series(False, index=out.index)

    out["importe_regla"] = np.where(autorizados, monto_aut, monto_fac)
    out["importe_regla"] = pd.to_numeric(out["importe_regla"], errors="coerce").fillna(0.0)

    if "Nivel" in out:
        out["_nivel_rank"] = out["Nivel"].map(
            {"Doc. Pendiente de Autorización": 0, "Doc. Autorizado p/ Pago": 1}
        ).fillna(2)
    else:
        out["_nivel_rank"] = 2

    if criterio == "Riesgo de aprobación":
        sort_cols = ["_nivel_rank", "vencida_flag", "dias_a_vencer", "importe_regla"]
        sort_order = [True, False, True, False]
    else:
        sort_cols = ["vencida_flag", "dias_a_vencer", "importe_regla"]
        sort_order = [False, True, False]

    existing_cols = [c for c in sort_cols if c in out.columns]
    if existing_cols:
        asc = [sort_order[sort_cols.index(c)] for c in existing_cols]
        out = out.sort_values(by=existing_cols, ascending=asc)

    return out
<<<<<<< HEAD

df_nopag_loc = _apply_local_filters(df_nopag)

=======

df_nopag_loc = _apply_local_filters(df_nopag)


def _apply_horizon_filter(dfin: pd.DataFrame) -> pd.DataFrame:
    if "dias_a_vencer" not in dfin:
        return dfin.copy()
    dias = pd.to_numeric(dfin["dias_a_vencer"], errors="coerce")
    return dfin[dias <= horizonte].copy()

>>>>>>> 993611f7
# KPIs locales
vencidos_m, vencidos_c = _agg_block(df_nopag_loc, df_nopag_loc["dias_a_vencer"] < 0) if "dias_a_vencer" in df_nopag_loc else (0.0, 0)
hoy_m, hoy_c = _agg_block(df_nopag_loc, df_nopag_loc["dias_a_vencer"] == 0) if "dias_a_vencer" in df_nopag_loc else (0.0, 0)
criticos_m = vencidos_m + hoy_m
<<<<<<< HEAD
criticos_c = vencidos_c + hoy_c
_render_cards([
    _card_html("Deuda vencida", money(vencidos_m), subtitle="Documentos atrasados", tag=_fmt_count(vencidos_c), tone="accent"),
    _card_html("Pagos que vencen hoy", money(hoy_m), subtitle="Impacto inmediato", tag=_fmt_count(hoy_c)),
    _card_html("Monto en pagos criticos", money(criticos_m), subtitle="Vencidos + hoy", tag=_fmt_count(criticos_c), tag_variant="warning"),
])


# Proyección
fig_proyeccion = None
if not df_nopag_loc.empty and "fecha_venc_30" in df_nopag_loc:
    proy = df_nopag_loc[df_nopag_loc["fecha_venc_30"].between(TODAY, TODAY + pd.to_timedelta(horizonte, "D"))]
    if not proy.empty:
        flujo = (proy.groupby(proy["fecha_venc_30"].dt.date)
                      .agg(Monto_a_Pagar=("importe_deuda", "sum"),
                           Cant_Facturas=("importe_deuda", "count"))
                      .reset_index()
                      .rename(columns={"fecha_venc_30": "Fecha"}))
        flujo["Flujo_Acumulado"] = flujo["Monto_a_Pagar"].cumsum()
=======
criticos_c = vencidos_c + hoy_c
_render_cards([
    _card_html("Deuda vencida", money(vencidos_m), subtitle="Documentos atrasados", tag=_fmt_count(vencidos_c), tone="accent"),
    _card_html("Pagos que vencen hoy", money(hoy_m), subtitle="Impacto inmediato", tag=_fmt_count(hoy_c)),
    _card_html("Monto en pagos criticos", money(criticos_m), subtitle="Vencidos + hoy", tag=_fmt_count(criticos_c), tag_variant="warning"),
])


# Proyección
fig_proyeccion = None
if not df_nopag_loc.empty and "fecha_venc_30" in df_nopag_loc:
    proy = df_nopag_loc[df_nopag_loc["fecha_venc_30"].between(TODAY, TODAY + pd.to_timedelta(horizonte, "D"))]
    if not proy.empty:
        flujo = (proy.groupby(proy["fecha_venc_30"].dt.date)
                      .agg(Monto_a_Pagar=("importe_deuda", "sum"),
                           Cant_Facturas=("importe_deuda", "count"))
                      .reset_index()
                      .rename(columns={"fecha_venc_30": "Fecha"}))
        flujo["Flujo_Acumulado"] = flujo["Monto_a_Pagar"].cumsum()
>>>>>>> 993611f7
        st.markdown("**Proyección Próximos 3 días**")
        small = flujo.head(3).rename(columns={"Fecha":"Día","Monto_a_Pagar":"Monto a Pagar","Cant_Facturas":"Cant. Facturas"})
        small_display = small.copy()
        small_display["Monto a Pagar"] = small_display["Monto a Pagar"].map(money)
        small_display = sanitize_df(small_display)
        style_table(_table_style(small_display))
<<<<<<< HEAD
        fig = go.Figure()
        fig.add_bar(x=flujo["Fecha"], y=flujo["Monto_a_Pagar"], name="Monto Diario")
        fig.add_scatter(x=flujo["Fecha"], y=flujo["Cant_Facturas"], name="Cant. Facturas", yaxis="y2")
        fig.add_scatter(x=flujo["Fecha"], y=flujo["Flujo_Acumulado"], name="Acumulado", line=dict(dash="dash"))
        fig.update_layout(height=380, yaxis=dict(title="Monto ($)"),
                          yaxis2=dict(overlaying="y", side="right", title="Cant."))
        st.plotly_chart(fig, use_container_width=True)
        fig_proyeccion = fig
    else:
        st.info("Sin vencimientos en el horizonte seleccionado.")
else:
    st.info("No hay datos de vencimientos para proyectar con los filtros seleccionados.")

# =========================================================
# 5) Presupuesto del Día (Selección Automática)
# =========================================================
st.subheader("5) Presupuesto del Día (Selección Automática)")

base = df_nopag_loc.copy()
=======
        fig = go.Figure()
        fig.add_bar(x=flujo["Fecha"], y=flujo["Monto_a_Pagar"], name="Monto Diario")
        fig.add_scatter(x=flujo["Fecha"], y=flujo["Cant_Facturas"], name="Cant. Facturas", yaxis="y2")
        fig.add_scatter(x=flujo["Fecha"], y=flujo["Flujo_Acumulado"], name="Acumulado", line=dict(dash="dash"))
        fig.update_layout(height=380, yaxis=dict(title="Monto ($)"),
                          yaxis2=dict(overlaying="y", side="right", title="Cant."))
        st.plotly_chart(fig, use_container_width=True)
        fig_proyeccion = fig
    else:
        st.info("Sin vencimientos en el horizonte seleccionado.")
else:
    st.info("No hay datos de vencimientos para proyectar con los filtros seleccionados.")
>>>>>>> 993611f7

candidatas_base = _apply_horizon_filter(df_nopag_loc)
candidatas_prior = _prioritize_documents(candidatas_base, crit_sel)

# =========================================================
# 5) Presupuesto del Día (Selección Automática)
# =========================================================
st.subheader("5) Presupuesto del Día (Selección Automática)")

base_keep = [
    "Nivel","prov_prioritario","cuenta_especial","fac_numero","cmp_nombre","prr_razon_social",
    "fac_fecha_factura","fecha_venc_30","dias_a_vencer","importe_regla",
    "cuenta_corriente","banco"
]


def _prep_show(d: pd.DataFrame) -> pd.DataFrame:
    keep = [c for c in base_keep if c in d.columns]
    show = d[keep].rename(columns={
        "prov_prioritario":"Proveedor Prioritario","cuenta_especial":"Cuenta Especial",
        "fac_numero":"N° Factura","cmp_nombre":"Sede","prr_razon_social":"Proveedor",
        "fac_fecha_factura":"Fecha Factura","fecha_venc_30":"Fecha Venc.",
        "dias_a_vencer":"Días a Vencer","importe_regla":"Monto",
        "cuenta_corriente":"Cuenta Corriente","banco":"Banco"
    })
    for col in ("Fecha Factura", "Fecha Venc."):
        if col in show:
            fechas = pd.to_datetime(show[col], errors="coerce")
            show[col] = fechas.dt.strftime("%d-%m-%Y").fillna("s/d")
    if "Proveedor Prioritario" in show:
        show["Proveedor Prioritario"] = show["Proveedor Prioritario"].map({True:"Sí", False:"No"})
    if "Cuenta Especial" in show:
        show["Cuenta Especial"] = show["Cuenta Especial"].map({True:"Sí", False:"No"})
    if "Monto" in show:
        show["Monto"] = pd.to_numeric(show["Monto"], errors="coerce").fillna(0).map(money)
    return show


def _prep_export(d: pd.DataFrame) -> pd.DataFrame:
    """Mismas columnas que la vista, pero Monto sin formato (numérico)."""
    keep = [c for c in base_keep if c in d.columns]
    out = d[keep].rename(columns={
        "prov_prioritario":"Proveedor Prioritario","cuenta_especial":"Cuenta Especial",
        "fac_numero":"N° Factura","cmp_nombre":"Sede","prr_razon_social":"Proveedor",
        "fac_fecha_factura":"Fecha Factura","fecha_venc_30":"Fecha Venc.",
        "dias_a_vencer":"Días a Vencer","importe_regla":"Monto",
        "cuenta_corriente":"Cuenta Corriente","banco":"Banco"
    })
    if "Proveedor Prioritario" in out:
        out["Proveedor Prioritario"] = out["Proveedor Prioritario"].map({True:"Sí", False:"No"})
    if "Cuenta Especial" in out:
        out["Cuenta Especial"] = out["Cuenta Especial"].map({True:"Sí", False:"No"})
    if "Monto" in out:
        out["Monto"] = pd.to_numeric(out["Monto"], errors="coerce").fillna(0.0)
    return out


seleccion = pd.DataFrame()

if candidatas_base.empty or "importe_deuda" not in candidatas_base:
    st.info("No hay documentos pendientes para priorizar con los filtros locales.")
else:
    prior = candidatas_prior

    # Monto por defecto = suma de críticos (<= 0 días)
    total_criticos = float(prior.loc[prior["dias_a_vencer"] <= 0, "importe_regla"].sum())
    default_presu  = total_criticos if total_criticos > 0 else 0.0

    local_filters = {"ce": ce_local, "prio": prio_local, "crit": crit_sel}
    _update_presupuesto_session_state(local_filters, float(default_presu))

    current_amount = float(st.session_state.get(_LOCAL_AMOUNT_KEY, default_presu))
    budget_input_key = f"{_LOCAL_AMOUNT_KEY}__text"
    if budget_input_key not in st.session_state:
        st.session_state[budget_input_key] = _format_currency_plain(current_amount)

safe_markdown(_BUDGET_PANEL_STYLE)

    with st.container():
        safe_markdown(
            """
            <div class="budget-panel">
                <div class="budget-panel__title">Monto disponible hoy</div>
                <div class="budget-panel__subtitle">Define tu presupuesto diario considerando cuentas críticas y prioridades.</div>
                <div class="budget-panel__input-wrapper">
            """
        )
        col_input, col_resume = st.columns([2.5, 1.5])
        with col_input:
            presupuesto_text = st.text_input(
                "Monto disponible hoy",
                value=st.session_state[budget_input_key],
                label_visibility="collapsed",
                help="Ingresa el monto en CLP. Puedes usar puntos o comas como separador de miles/decimales.",
            )
            monto_presu = float(round(_parse_currency_input(presupuesto_text, current_amount)))
            st.session_state[_LOCAL_AMOUNT_KEY] = monto_presu
            formatted_text = _format_currency_plain(monto_presu)
            if presupuesto_text != formatted_text:
                st.session_state[budget_input_key] = formatted_text
                try:
                    st.rerun()
                except AttributeError:
                    st.experimental_rerun()
        seleccion_df, suma_sel, restante, next_info = _compute_presupuesto_selection(
            prior, float(monto_presu)
        )
        with col_resume:
            amount_col, action_col = st.columns([1.7, 1.3])
            with amount_col:
                resume_html = (
                    f"""
                    <div class=\"budget-panel__resume\">
                        <span class=\"budget-panel__resume-label\">Equivale a</span>
                        <span class=\"budget-panel__resume-value\">{money(monto_presu)}</span>
                    </div>
                    """
                )
                safe_markdown(resume_html)
            with action_col:
                if next_info:
                    help_text = (
                        f"Se sumarán {money(next_info['adicional'])} para incorporar la próxima factura."
                    )
                    button_label = "➕ Agregar factura extra"
                    if st.button(
                        button_label,
                        key="add_extra_invoice",
                        help=(
                            f"{next_info['proveedor']} — Factura {next_info['documento']} por {money(next_info['monto'])}. "
                            + help_text
                        ),
                        use_container_width=True,
                    ):
                        nuevo_monto = float(monto_presu + next_info["adicional"])
                        st.session_state[_LOCAL_AMOUNT_KEY] = nuevo_monto
                        st.session_state[budget_input_key] = _format_currency_plain(nuevo_monto)
                        try:
                            st.rerun()
                        except AttributeError:
                            st.experimental_rerun()
                    safe_markdown(
                        f"<p class='budget-panel__resume-note'>Próxima: {next_info['proveedor']} — Factura {next_info['documento']} ({money(next_info['monto'])})</p>"
                    )
                    safe_markdown(
                        f"<p class='budget-panel__resume-note budget-panel__resume-note--muted'>Ajuste necesario: {money(next_info['adicional'])}</p>"
                    )
                else:
                    safe_markdown(
                        "<p class='budget-panel__resume-note budget-panel__resume-note--muted'>No hay facturas adicionales por agregar.</p>"
                    )
        safe_markdown(
            """
                </div>
                <div class="budget-panel__helper">El valor se guarda automáticamente para esta sesión y se utilizará en el reporte PDF.</div>
            </div>
            """
        )


    # Selección por presupuesto (corte por acumulado)
    seleccion = seleccion_df

    # Controles numericos
    resumen_cards = [
        _card_html("Presupuesto ingresado", money(float(monto_presu)), subtitle="Disponible hoy", tone="accent"),
        _card_html("Suma selección", money(suma_sel), subtitle="Total comprometido"),
        _card_html("Saldo sin asignar", money(restante), subtitle="Presupuesto - selección", tag_variant="warning"),
    ]

    if next_info:
        resumen_cards.append(
            _card_html(
                "Próxima factura a incorporar",
                money(next_info["monto"]),
                subtitle=f"{next_info['proveedor']} — Factura {next_info['documento']}",
                tag=f"Faltan {money(next_info['adicional'])}" if next_info["adicional"] > 0 else "Disponible",
                tag_variant="warning" if next_info["adicional"] > 0 else "success",
                tone="accent",
                stats=[
                    ("Saldo libre actual", money(restante)),
                    ("Ajuste necesario", money(next_info["adicional"])),
                ],
                compact=False,
            )
        )
    _render_cards(resumen_cards)

tab_candidatas, tab_seleccion = st.tabs([
    "Candidatas a Pago",
    "Selección a Pagar Hoy",
])

candidatas_display = _prep_show(candidatas_prior)
seleccion_display = _prep_show(seleccion)
candidatas_display = sanitize_df(candidatas_display)
seleccion_display = sanitize_df(seleccion_display)

with tab_candidatas:
    st.markdown("**Candidatas a Pago (todas las facturas — ordenadas por riesgo de aprobación)**")
    style_table(_table_style(candidatas_display), visible_rows=15)
    st.download_button(
        "⬇️ Descargar Candidatas",
        data=excel_bytes_single(_prep_export(candidatas_prior), "Candidatas"),
        file_name="candidatas_pago.xlsx",
        disabled=candidatas_prior.empty,
    )

with tab_seleccion:
    safe_markdown(
        """
        <div class="app-note">
            <strong>Selección a pagar hoy</strong> — bloque crítico de pagos.
        </div>
        """,
    )
    style_table(_table_style(seleccion_display), visible_rows=15)
    st.download_button(
        "⬇️ Descargar Selección de Hoy",
        data=excel_bytes_single(_prep_export(seleccion), "PagoHoy"),
        file_name="pago_hoy.xlsx",
        disabled=seleccion.empty,
    )

# =========================================================
# 6) Reporte PDF
# =========================================================
st.subheader("6) Reporte PDF")
if st.button("📄 Generar PDF"):
    filtros = {"fac_ini": fac_ini, "fac_fin": fac_fin, "pay_ini": pay_ini, "pay_fin": pay_fin}
    pagos_criticos_pdf = pd.DataFrame()
    if 'seleccion' in locals() and isinstance(seleccion, pd.DataFrame) and not seleccion.empty:
        pagos_criticos_pdf = seleccion.rename(columns={"importe_regla":"importe_deuda"}).copy()

    pdf_bytes = generate_pdf_report(
        secciones={"kpis": True,"rankings": True,"deuda": True,"presupuesto": True},
        kpis={
            "total_facturado": money(compute_kpis(df)["total_facturado"]) if not df.empty else "-",
            "total_pagado":   money(compute_kpis(df)["total_pagado_aut"]) if not df.empty else "-",
            "dso": one_decimal(compute_kpis(df)["dso"]) if not df.empty else "-",
        },
        rankings_df=rankings_df if 'rankings_df' in locals() else pd.DataFrame(),
        niveles_kpis={},
        proyeccion_chart=fig_proyeccion if 'fig_proyeccion' in locals() else None,
        pagos_criticos_df=pagos_criticos_pdf,
        sugerencias=["Resaltar 'Selección a Pagar Hoy' como sección crítica."],
        filtros=filtros,
        presupuesto_monto=monto_presu if 'monto_presu' in locals() else None,
        seleccion_hoy_df=seleccion if 'seleccion' in locals() else None,
    )

    st.download_button(
        "Guardar PDF",
        data=pdf_bytes,
        file_name=f"Informe_Asesor_{datetime.now().strftime('%Y%m%d_%H%M')}.pdf",
        mime="application/pdf"
    )<|MERGE_RESOLUTION|>--- conflicted
+++ resolved
@@ -630,11 +630,6 @@
         out = out.sort_values(by=existing_cols, ascending=asc)
 
     return out
-<<<<<<< HEAD
-
-df_nopag_loc = _apply_local_filters(df_nopag)
-
-=======
 
 df_nopag_loc = _apply_local_filters(df_nopag)
 
@@ -645,12 +640,10 @@
     dias = pd.to_numeric(dfin["dias_a_vencer"], errors="coerce")
     return dfin[dias <= horizonte].copy()
 
->>>>>>> 993611f7
 # KPIs locales
 vencidos_m, vencidos_c = _agg_block(df_nopag_loc, df_nopag_loc["dias_a_vencer"] < 0) if "dias_a_vencer" in df_nopag_loc else (0.0, 0)
 hoy_m, hoy_c = _agg_block(df_nopag_loc, df_nopag_loc["dias_a_vencer"] == 0) if "dias_a_vencer" in df_nopag_loc else (0.0, 0)
 criticos_m = vencidos_m + hoy_m
-<<<<<<< HEAD
 criticos_c = vencidos_c + hoy_c
 _render_cards([
     _card_html("Deuda vencida", money(vencidos_m), subtitle="Documentos atrasados", tag=_fmt_count(vencidos_c), tone="accent"),
@@ -670,34 +663,12 @@
                       .reset_index()
                       .rename(columns={"fecha_venc_30": "Fecha"}))
         flujo["Flujo_Acumulado"] = flujo["Monto_a_Pagar"].cumsum()
-=======
-criticos_c = vencidos_c + hoy_c
-_render_cards([
-    _card_html("Deuda vencida", money(vencidos_m), subtitle="Documentos atrasados", tag=_fmt_count(vencidos_c), tone="accent"),
-    _card_html("Pagos que vencen hoy", money(hoy_m), subtitle="Impacto inmediato", tag=_fmt_count(hoy_c)),
-    _card_html("Monto en pagos criticos", money(criticos_m), subtitle="Vencidos + hoy", tag=_fmt_count(criticos_c), tag_variant="warning"),
-])
-
-
-# Proyección
-fig_proyeccion = None
-if not df_nopag_loc.empty and "fecha_venc_30" in df_nopag_loc:
-    proy = df_nopag_loc[df_nopag_loc["fecha_venc_30"].between(TODAY, TODAY + pd.to_timedelta(horizonte, "D"))]
-    if not proy.empty:
-        flujo = (proy.groupby(proy["fecha_venc_30"].dt.date)
-                      .agg(Monto_a_Pagar=("importe_deuda", "sum"),
-                           Cant_Facturas=("importe_deuda", "count"))
-                      .reset_index()
-                      .rename(columns={"fecha_venc_30": "Fecha"}))
-        flujo["Flujo_Acumulado"] = flujo["Monto_a_Pagar"].cumsum()
->>>>>>> 993611f7
         st.markdown("**Proyección Próximos 3 días**")
         small = flujo.head(3).rename(columns={"Fecha":"Día","Monto_a_Pagar":"Monto a Pagar","Cant_Facturas":"Cant. Facturas"})
         small_display = small.copy()
         small_display["Monto a Pagar"] = small_display["Monto a Pagar"].map(money)
         small_display = sanitize_df(small_display)
         style_table(_table_style(small_display))
-<<<<<<< HEAD
         fig = go.Figure()
         fig.add_bar(x=flujo["Fecha"], y=flujo["Monto_a_Pagar"], name="Monto Diario")
         fig.add_scatter(x=flujo["Fecha"], y=flujo["Cant_Facturas"], name="Cant. Facturas", yaxis="y2")
@@ -710,27 +681,6 @@
         st.info("Sin vencimientos en el horizonte seleccionado.")
 else:
     st.info("No hay datos de vencimientos para proyectar con los filtros seleccionados.")
-
-# =========================================================
-# 5) Presupuesto del Día (Selección Automática)
-# =========================================================
-st.subheader("5) Presupuesto del Día (Selección Automática)")
-
-base = df_nopag_loc.copy()
-=======
-        fig = go.Figure()
-        fig.add_bar(x=flujo["Fecha"], y=flujo["Monto_a_Pagar"], name="Monto Diario")
-        fig.add_scatter(x=flujo["Fecha"], y=flujo["Cant_Facturas"], name="Cant. Facturas", yaxis="y2")
-        fig.add_scatter(x=flujo["Fecha"], y=flujo["Flujo_Acumulado"], name="Acumulado", line=dict(dash="dash"))
-        fig.update_layout(height=380, yaxis=dict(title="Monto ($)"),
-                          yaxis2=dict(overlaying="y", side="right", title="Cant."))
-        st.plotly_chart(fig, use_container_width=True)
-        fig_proyeccion = fig
-    else:
-        st.info("Sin vencimientos en el horizonte seleccionado.")
-else:
-    st.info("No hay datos de vencimientos para proyectar con los filtros seleccionados.")
->>>>>>> 993611f7
 
 candidatas_base = _apply_horizon_filter(df_nopag_loc)
 candidatas_prior = _prioritize_documents(candidatas_base, crit_sel)

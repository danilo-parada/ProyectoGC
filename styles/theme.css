--- conflicted
+++ resolved
@@ -1,823 +1,819 @@
-/* ==================== Variables globales y configuracion base ==================== */
-:root {
-  --app-bg: #0b1629;
-  --app-panel: #101f38;
-  --app-card: #132542;
-  --app-card-border: rgba(255, 255, 255, 0.06);
-  --app-primary: #4f9cff;
-  --app-primary-soft: rgba(79, 156, 255, 0.16);
-  --app-accent: #f7b955;
-  --app-success: #42d6a4;
-  --app-text: #e6f1ff;
-  --app-text-muted: #9db4d5;
-  --app-shadow: 0 20px 45px rgba(6, 17, 35, 0.25);
-  --metric-bg: rgba(255, 255, 255, 0.02);
-  --metric-border: rgba(255, 255, 255, 0.08);
-  --transition: 180ms ease;
-  --radius-md: 14px;
-  --radius-lg: 20px;
-  /* --hero-bg-color: cambia este valor para modificar el color solido del encabezado principal */
-  --hero-bg-color: #160341;
-  --hero-text-color: #ffffff;
-  --hero-subtitle-color: rgba(255, 255, 255, 0.75);
-  --hero-badge-bg: #1a0a29;
-  --hero-badge-border: rgba(255, 255, 255, 0.35);
-<<<<<<< HEAD
-  --app-table-body-fg: #111827;
-=======
-  --app-table-body-fg: #1f2937;
->>>>>>> d1ef4b43
-}
-
-/* Fondo principal del dashboard */
-html,
-body {
-  background: radial-gradient(circle at top left, rgba(79, 156, 255, 0.12), transparent 0%) var(--app-bg);
-}
-
-/* Estilo de la barra lateral */
-[data-testid="stSidebar"] {
-  background: rgba(9, 19, 32, 0.85);
-  backdrop-filter: blur(18px);
-  border-right: 1px solid rgba(255, 255, 255, 0.04);
-}
-
-[data-testid="stSidebar"] * {
-  color: var(--app-text-muted) !important;
-}
-
-[data-testid="stSidebar"] a {
-  color: var(--app-text) !important;
-}
-
-[data-testid="stSidebar"] .css-17y0epn,
-[data-testid="stSidebar"] .css-1v0mbdj {
-  color: var(--app-text) !important;
-}
-
-/* Contenedor central de las paginas */
-.block-container {
-  padding-top: 1.5rem;
-}
-
-.app-hero {
-  /* Banner principal: usa --hero-bg-color (línea ~22) para el color sólido. */
-  display: flex;
-  align-items: center;
-  justify-content: space-between;
-  gap: 1.5rem;
-  padding: 1.9rem 2.3rem;
-  border-radius: var(--radius-lg);
-  background-color: var(--hero-bg-color) !important;
-  background-image: none !important;
-  border: 1px solid rgba(79, 156, 255, 0.24);
-  box-shadow: 0 24px 36px rgba(6, 17, 35, 0.35);
-  margin-bottom: 1.7rem;
-  position: relative;
-}
-
-.app-hero__titles h1 {
-  margin: 0;
-  font-size: 2.25rem;
-  color: var(--hero-text-color);
-  letter-spacing: 0.6px;
-}
-
-.app-hero__subtitle {
-  margin: 0.4rem 0 0;
-  font-size: 1.02rem;
-  color: var(--hero-subtitle-color);
-}
-
-.app-hero__badge {
-  padding: 0.45rem 1.15rem;
-  border-radius: 999px;
-  font-size: 0.82rem;
-  letter-spacing: 0.5px;
-  text-transform: uppercase;
-  background: var(--hero-badge-bg);
-  color: var(--hero-text-color);
-  border: 1px solid var(--hero-badge-border);
-}
-
-/* Secciones y tarjetas genericas */
-.app-section {
-  background: var(--app-card);
-  border-radius: var(--radius-md);
-  padding: 1.5rem 1.75rem;
-  margin-bottom: 1.25rem;
-  border: 1px solid var(--app-card-border);
-  box-shadow: 0 16px 32px rgba(7, 17, 35, 0.15);
-}
-
-.app-section h3,
-.app-section h2,
-.app-section h4 {
-  color: var(--app-text);
-  margin-bottom: 0.75rem;
-}
-
-.app-section p,
-.app-section span {
-  color: var(--app-text-muted);
-}
-
-.app-chip {
-  display: inline-flex;
-  align-items: center;
-  gap: 0.45rem;
-  padding: 0.35rem 0.8rem;
-  border-radius: 999px;
-  background: rgba(79, 156, 255, 0.18);
-  color: var(--app-primary);
-  border: 1px solid rgba(79, 156, 255, 0.25);
-  font-size: 0.82rem;
-  letter-spacing: 0.45px;
-}
-
-/* Tarjetas principales del dashboard */
-.app-card-grid {
-  display: grid;
-  gap: 1rem;
-}
-
-@media (min-width: 768px) {
-  .app-card-grid {
-    grid-template-columns: repeat(auto-fit, minmax(260px, 1fr));
-  }
-}
-
-.app-card {
-  background: var(--app-card);
-  border-radius: var(--radius-md);
-  padding: 1.1rem 1.25rem;
-  border: 1px solid var(--metric-border);
-  box-shadow: 0 12px 30px rgba(6, 17, 35, 0.18);
-  transition: transform var(--transition), border-color var(--transition);
-}
-
-.app-card:hover {
-  transform: translateY(-4px);
-  border-color: rgba(79, 156, 255, 0.45);
-}
-
-.app-card__title {
-  font-size: 0.9rem;
-  color: var(--app-text-muted);
-  margin-bottom: 0.5rem;
-}
-
-.app-card__value {
-  font-size: 1.55rem;
-  font-weight: 600;
-  color: var(--app-text);
-}
-
-.app-card__trend {
-  margin-top: 0.4rem;
-  display: inline-flex;
-  align-items: center;
-  gap: 0.35rem;
-  font-size: 0.82rem;
-  color: var(--app-success);
-}
-
-.app-kpi-cards {
-  display: grid;
-  gap: 1rem;
-  margin: 1rem 0 1.4rem;
-}
-
-@media (min-width: 768px) {
-  .app-kpi-cards {
-    grid-template-columns: repeat(auto-fit, minmax(220px, 1fr));
-  }
-}
-
-.app-kpi-card {
-  position: relative;
-  overflow: hidden;
-  padding: 1.35rem 1.5rem;
-  border-radius: var(--radius-md);
-  background: linear-gradient(145deg, rgba(79, 156, 255, 0.16), rgba(19, 37, 66, 0.65));
-  border: 1px solid rgba(79, 156, 255, 0.24);
-  box-shadow: 0 20px 40px rgba(9, 24, 46, 0.3);
-  transition: transform var(--transition), box-shadow var(--transition), border-color var(--transition);
-}
-
-.app-kpi-card::after {
-  content: "";
-  position: absolute;
-  inset: 0;
-  background: radial-gradient(circle at top right, rgba(255, 255, 255, 0.18), transparent 55%);
-  opacity: 0.6;
-  pointer-events: none;
-}
-
-.app-kpi-card:hover {
-  transform: translateY(-4px);
-  border-color: rgba(79, 156, 255, 0.45);
-  box-shadow: 0 28px 46px rgba(12, 28, 52, 0.35);
-}
-
-.app-kpi-card__label {
-  position: relative;
-  display: block;
-  font-size: 0.82rem;
-  letter-spacing: 0.4px;
-  text-transform: uppercase;
-  color: var(--app-text-muted);
-  margin-bottom: 0.65rem;
-}
-
-.app-kpi-card__value {
-  position: relative;
-  font-size: 2.15rem;
-  font-weight: 600;
-  color: var(--app-text);
-  line-height: 1.1;
-}
-
-.stDownloadButton button,
-.stButton button {
-  background: linear-gradient(135deg, rgba(79, 156, 255, 0.9), rgba(69, 130, 230, 0.9));
-  color: #ffffff;
-  border: none;
-  border-radius: 12px;
-  padding: 0.6rem 1.2rem;
-  font-weight: 600;
-  letter-spacing: 0.4px;
-  transition: transform var(--transition), box-shadow var(--transition);
-  box-shadow: 0 12px 32px rgba(25, 85, 175, 0.35);
-}
-
-.stDownloadButton button:hover,
-.stButton button:hover {
-  transform: translateY(-2px);
-  box-shadow: 0 18px 36px rgba(25, 85, 175, 0.45);
-}
-
-.stDownloadButton button:active,
-.stButton button:active {
-  transform: translateY(1px);
-}
-
-.stMetric {
-  background: var(--metric-bg);
-  border-radius: var(--radius-md);
-  border: 1px solid var(--metric-border);
-  padding: 1rem 1.15rem;
-  box-shadow: 0 10px 24px rgba(8, 19, 35, 0.18);
-}
-
-.stMetric label {
-  color: var(--app-text-muted) !important;
-}
-
-.stMetric .metric-value {
-  color: var(--app-text) !important;
-}
-
-.stTabs [data-baseweb="tab-list"] {
-  background: rgba(12, 25, 43, 0.65);
-  border-radius: 14px;
-  padding: 0.3rem;
-}
-
-.stTabs [data-baseweb="tab"] {
-  color: var(--app-text);
-  font-weight: 600;
-  border-radius: 12px;
-  transition: background var(--transition), color var(--transition);
-}
-
-.stTabs [aria-selected="true"] {
-  background: linear-gradient(135deg, rgba(79, 156, 255, 0.3), rgba(61, 128, 230, 0.45));
-  color: #ffffff;
-}
-
-div[data-testid="stMetricValue"] {
-  color: var(--app-text) !important;
-}
-
-.app-separator {
-  height: 1px;
-  background: linear-gradient(90deg, rgba(79, 156, 255, 0), rgba(79, 156, 255, 0.45), rgba(79, 156, 255, 0));
-  margin: 1.5rem 0;
-}
-
-.app-highlight {
-  background: rgba(66, 214, 164, 0.12);
-  border-left: 3px solid var(--app-success);
-  padding: 0.75rem 1rem;
-  border-radius: var(--radius-md);
-  color: var(--app-text);
-}
-
-.app-inline-stats {
-  display: flex;
-  flex-wrap: wrap;
-  gap: 0.75rem;
-  margin-top: 0.75rem;
-}
-
-.app-inline-stats__item {
-  padding: 0.55rem 0.9rem;
-  border-radius: 10px;
-  background: rgba(255, 255, 255, 0.03);
-  border: 1px solid var(--metric-border);
-  color: var(--app-text-muted);
-  font-size: 0.85rem;
-}
-
-.app-note {
-  font-size: 0.85rem;
-  color: var(--app-text-muted);
-  background: rgba(247, 185, 85, 0.1);
-  border-left: 3px solid var(--app-accent);
-  padding: 0.65rem 0.95rem;
-  border-radius: var(--radius-md);
-  margin-top: 0.75rem;
-}
-
-.stDataFrame {
-  border-radius: var(--radius-md);
-  border: 1px solid rgba(255, 255, 255, 0.05);
-  overflow: hidden;
-  box-shadow: 0 12px 28px rgba(6, 18, 34, 0.22);
-}
-
-.stDataFrame table {
-  color: var(--app-table-body-fg);
-}
-
-.stDataFrame th {
-  background: rgba(19, 37, 66, 0.9);
-  color: var(--app-text);
-}
-
-.stDataFrame td {
-  color: var(--app-table-body-fg);
-}
-
-.app-pill-group {
-  display: flex;
-  flex-wrap: wrap;
-  gap: 0.5rem;
-  margin: 0.5rem 0 1.2rem;
-}
-
-.app-pill {
-  padding: 0.45rem 0.9rem;
-  border-radius: 999px;
-  border: 1px solid rgba(255, 255, 255, 0.14);
-  background: rgba(255, 255, 255, 0.04);
-  color: var(--app-text-muted);
-  font-size: 0.82rem;
-  letter-spacing: 0.45px;
-}
-
-.app-pill--active {
-  background: rgba(66, 214, 164, 0.16);
-  color: var(--app-success);
-  border-color: rgba(66, 214, 164, 0.35);
-}
-
-.app-card--frost {
-  background: linear-gradient(145deg, rgba(19, 37, 66, 0.9), rgba(19, 37, 66, 0.7));
-  border: 1px solid rgba(255, 255, 255, 0.08);
-  backdrop-filter: blur(16px);
-}
-
-.app-card--accent {
-  border-top: 3px solid var(--app-primary);
-}
-
-.app-card__mini {
-  display: flex;
-  flex-direction: column;
-  gap: 0.4rem;
-}
-
-.app-card__mini .app-card__title {
-  font-size: 0.9rem;
-  letter-spacing: 0.4px;
-}
-
-.app-card__mini .app-card__value {
-  font-size: 1.4rem;
-}
-
-.app-card__tag {
-  display: inline-flex;
-  align-items: center;
-  gap: 0.35rem;
-  padding: 0.3rem 0.7rem;
-  border-radius: 999px;
-  background: rgba(66, 214, 164, 0.18);
-  color: var(--app-success);
-  font-size: 0.75rem;
-}
-
-.app-card__tag--warning {
-  background: rgba(247, 185, 85, 0.18);
-  color: var(--app-accent);
-}
-
-.app-grid-2 {
-  display: grid;
-  gap: 1rem;
-}
-
-@media (min-width: 1100px) {
-  .app-grid-2 {
-    grid-template-columns: repeat(2, minmax(0, 1fr));
-  }
-}
-
-.app-grid-3 {
-  display: grid;
-  gap: 1rem;
-}
-
-@media (min-width: 1200px) {
-  .app-grid-3 {
-    grid-template-columns: repeat(3, minmax(0, 1fr));
-  }
-}
-
-.app-title-block {
-  display: flex;
-  justify-content: space-between;
-  align-items: center;
-  flex-wrap: wrap;
-  gap: 0.8rem;
-  margin-bottom: 1rem;
-}
-
-.app-title-block h3 {
-  margin: 0;
-  color: var(--app-text);
-}
-
-.app-title-block p {
-  margin: 0;
-  color: var(--app-text-muted);
-}
-
-/* Tarjetas utilizadas debajo de los histogramas (percentiles y conteos) */
-.app-percentile-grid {
-  display: grid;
-  gap: 0.8rem;
-  margin-top: 0.8rem;
-}
-
-@media (min-width: 900px) {
-  .app-percentile-grid {
-    grid-template-columns: repeat(auto-fit, minmax(140px, 1fr));
-  }
-}
-
-.app-percentile-card {
-  background: linear-gradient(150deg, rgba(25, 45, 78, 0.85), rgba(19, 37, 66, 0.72));
-  border: 1px solid rgba(79, 156, 255, 0.18);
-  border-radius: 14px;
-  padding: 0.85rem 1rem;
-  box-shadow: 0 12px 24px rgba(6, 18, 34, 0.22);
-  transition: transform var(--transition), border-color var(--transition);
-}
-
-.app-percentile-card:hover {
-  transform: translateY(-2px);
-  border-color: rgba(79, 156, 255, 0.4);
-}
-
-.app-percentile-label {
-  font-size: 0.75rem;
-  letter-spacing: 0.45px;
-  text-transform: uppercase;
-  color: var(--app-text-muted);
-}
-
-.app-percentile-value {
-  margin-top: 0.35rem;
-  font-size: 1.35rem;
-  font-weight: 600;
-  color: var(--app-text);
-}
-
-.app-percentile-helper {
-  margin-top: 0.4rem;
-  font-size: 0.72rem;
-  color: var(--app-text-muted);
-  letter-spacing: 0.3px;
-}
-
-.app-range-card-grid {
-  display: grid;
-  gap: 1rem;
-  margin: 0.8rem 0 1.4rem;
-}
-
-@media (min-width: 768px) {
-  .app-range-card-grid {
-    grid-template-columns: repeat(auto-fit, minmax(220px, 1fr));
-  }
-}
-
-.app-range-card {
-  position: relative;
-  padding: 1.15rem 1.3rem;
-  border-radius: var(--radius-md);
-  background: linear-gradient(150deg, rgba(34, 71, 140, 0.92), rgba(17, 36, 70, 0.88));
-  border: 1px solid rgba(79, 156, 255, 0.42);
-  box-shadow: 0 18px 40px rgba(9, 22, 46, 0.35);
-  transition: transform var(--transition), box-shadow var(--transition);
-}
-
-.app-range-card::after {
-  content: "";
-  position: absolute;
-  inset: 0;
-  background: radial-gradient(circle at top right, rgba(255, 255, 255, 0.18), transparent 55%);
-  opacity: 0.6;
-  pointer-events: none;
-}
-
-.app-range-card:hover {
-  transform: translateY(-3px);
-  box-shadow: 0 24px 48px rgba(9, 22, 46, 0.42);
-}
-
-.app-range-card__title {
-  position: relative;
-  font-size: 0.82rem;
-  letter-spacing: 0.45px;
-  text-transform: uppercase;
-  color: rgba(255, 255, 255, 0.82);
-  margin-bottom: 0.55rem;
-}
-
-.app-range-card__value {
-  position: relative;
-  font-size: 1.95rem;
-  font-weight: 600;
-  color: #ffffff;
-  line-height: 1.1;
-}
-
-/* Boton del uploader con estilo propio y texto en espanol */
-.stFileUploader button[kind='secondary'] {
-  background: linear-gradient(135deg, rgba(79, 156, 255, 0.95), rgba(51, 93, 173, 0.95));
-  color: #ffffff !important;
-  font-weight: 600;
-  letter-spacing: 0.6px;
-  border: none;
-  border-radius: 10px;
-  box-shadow: 0 12px 24px rgba(28, 74, 150, 0.35);
-  padding: 0.45rem 1.25rem;
-}
-
-.stFileUploader button[kind='secondary'] div[data-testid^='baseButton'] span {
-  display: none !important;
-}
-
-.stFileUploader button[kind='secondary'] div[data-testid^='baseButton']::after {
-  content: 'Seleccionar archivos';
-  display: inline-block;
-  color: #ffffff;
-}
-
-/* ==================== Componentes específicos de Forecast ==================== */
-.forecast-card-grid {
-  display: grid;
-  gap: 1rem;
-  margin: 1.2rem 0 1.6rem;
-}
-
-@media (min-width: 768px) {
-  .forecast-card-grid {
-    grid-template-columns: repeat(auto-fit, minmax(220px, 1fr));
-  }
-}
-
-.forecast-card {
-  position: relative;
-  padding: 1.35rem 1.5rem;
-  border-radius: var(--radius-md);
-  background: #ffffff;
-  border: 1px solid rgba(13, 47, 102, 0.18);
-  box-shadow: 0 18px 42px rgba(8, 28, 72, 0.15);
-  overflow: hidden;
-  transition: transform var(--transition), box-shadow var(--transition), border-color var(--transition);
-}
-
-.forecast-card::after {
-  content: "";
-  position: absolute;
-  inset: 0;
-  background: radial-gradient(circle at top right, rgba(79, 156, 255, 0.18), transparent 55%);
-  opacity: 0.5;
-  pointer-events: none;
-}
-
-.forecast-card:hover {
-  transform: translateY(-4px);
-  border-color: rgba(79, 156, 255, 0.55);
-  box-shadow: 0 24px 52px rgba(8, 28, 72, 0.2);
-}
-
-.forecast-card__label {
-  display: block;
-  font-size: 0.78rem;
-  letter-spacing: 0.55px;
-  text-transform: uppercase;
-  color: #1a3d7c;
-}
-
-.forecast-card__value {
-  display: block;
-  margin-top: 0.45rem;
-  font-size: 1.85rem;
-  font-weight: 600;
-  color: #0d2f66;
-  letter-spacing: 0.35px;
-}
-
-/* ==================== Normalizacion KPI & Tablas ==================== */
-:root {
-  --kpi-title-size: clamp(0.78rem, 0.25vw + 0.74rem, 0.92rem);
-  --kpi-value-size: clamp(1.85rem, 0.8vw + 1.7rem, 2.25rem);
-  --kpi-subtitle-size: clamp(0.9rem, 0.35vw + 0.86rem, 1.05rem);
-  --app-table-font-size: clamp(0.92rem, 0.25vw + 0.9rem, 1.05rem);
-  --app-table-header-fg: #ffffff;
-}
-
-.app-card {
-  display: flex;
-  flex-direction: column;
-  gap: 0.4rem;
-}
-
-.app-card__title {
-  font-size: var(--kpi-title-size);
-  letter-spacing: 0.4px;
-  color: var(--app-text-muted);
-}
-
-.app-card__value {
-  font-size: var(--kpi-value-size);
-  font-weight: 600;
-  color: var(--app-text);
-  line-height: 1.12;
-}
-
-.app-card__subtitle {
-  margin: 0;
-  font-size: var(--kpi-subtitle-size);
-  color: var(--app-text-muted);
-  line-height: 1.35;
-}
-
-.app-card__subtitle--muted {
-  color: var(--app-text-muted);
-}
-
-.app-card__trend {
-  font-size: var(--kpi-subtitle-size);
-  color: var(--app-success);
-}
-
-.app-card__trend--success {
-  color: var(--app-success);
-}
-
-.app-card__trend--warning {
-  color: var(--app-accent);
-}
-
-.app-inline-stats__item {
-  font-size: var(--kpi-subtitle-size);
-}
-
-.app-inline-stats__label {
-  font-weight: 600;
-  color: var(--app-text);
-}
-
-/* Tablas base (st.table / st.dataframe / pandas styler) */
-div[data-testid="stTable"] table,
-.stDataFrame table,
-.styled-table-wrapper table,
-.ag-theme-streamlit {
-  font-size: var(--app-table-font-size);
-  color: var(--app-table-body-fg);
-}
-
-div[data-testid="stTable"] thead tr,
-.stDataFrame table thead tr,
-.styled-table-wrapper table thead tr,
-.ag-theme-streamlit .ag-header {
-  background-color: var(--app-primary) !important;
-  color: var(--app-table-header-fg) !important;
-}
-
-div[data-testid="stTable"] thead th,
-.stDataFrame table thead th,
-.styled-table-wrapper table thead th,
-.ag-theme-streamlit .ag-header-cell,
-.ag-theme-streamlit .ag-header-cell-label {
-  background-color: transparent !important;
-  color: var(--app-table-header-fg) !important;
-  font-size: var(--app-table-font-size);
-  text-transform: uppercase;
-  letter-spacing: 0.4px;
-}
-
-div[data-testid="stTable"] tbody td,
-.stDataFrame table tbody td,
-.styled-table-wrapper table tbody td,
-.ag-theme-streamlit .ag-cell {
-  font-size: var(--app-table-font-size);
-  color: var(--app-table-body-fg);
-}
-
-.styled-table-wrapper thead th,
-.styled-table-wrapper thead tr {
-  border-radius: 0;
-}
-
-.ag-theme-streamlit .ag-header,
-.ag-theme-streamlit .ag-root-wrapper-body {
-  border-radius: var(--radius-md);
-}
-
-.forecast-card__foot {
-  margin-top: 0.75rem;
-  font-size: 0.85rem;
-  color: #3d4f73;
-  line-height: 1.4;
-}
-
-.forecast-foot-note {
-  display: block;
-  margin-top: 0.35rem;
-  font-size: 0.78rem;
-  color: #5a6c8f;
-  letter-spacing: 0.35px;
-}
-
-.forecast-chip {
-  display: inline-flex;
-  align-items: center;
-  gap: 0.35rem;
-  padding: 0.25rem 0.65rem;
-  border-radius: 999px;
-  font-size: 0.78rem;
-  font-weight: 600;
-  letter-spacing: 0.35px;
-  border: 1px solid rgba(13, 47, 102, 0.12);
-  background: rgba(79, 156, 255, 0.12);
-  color: #0d2f66;
-}
-
-.forecast-chip--success {
-  background: rgba(66, 214, 164, 0.16);
-  border-color: rgba(66, 214, 164, 0.35);
-  color: #1f7f5e;
-}
-
-.forecast-chip--info {
-  background: rgba(79, 156, 255, 0.16);
-  border-color: rgba(79, 156, 255, 0.35);
-  color: #204a92;
-}
-
-.forecast-chip--warning {
-  background: rgba(247, 185, 85, 0.18);
-  border-color: rgba(247, 185, 85, 0.35);
-  color: #815414;
-}
-
-.forecast-chip--danger {
-  background: rgba(255, 99, 132, 0.18);
-  border-color: rgba(255, 99, 132, 0.35);
-  color: #8c1f39;
-}
-
-.forecast-chip--neutral {
-  background: rgba(143, 160, 186, 0.18);
-  border-color: rgba(143, 160, 186, 0.32);
-  color: #4b5770;
-}
-
-.forecast-note {
-  margin-top: 0.6rem;
-  font-size: 0.85rem;
-  color: var(--app-text-muted);
-  background: rgba(79, 156, 255, 0.14);
-  border-left: 3px solid rgba(79, 156, 255, 0.55);
-  padding: 0.6rem 0.85rem;
-  border-radius: 12px;
-}
-
+/* ==================== Variables globales y configuracion base ==================== */
+:root {
+  --app-bg: #0b1629;
+  --app-panel: #101f38;
+  --app-card: #132542;
+  --app-card-border: rgba(255, 255, 255, 0.06);
+  --app-primary: #4f9cff;
+  --app-primary-soft: rgba(79, 156, 255, 0.16);
+  --app-accent: #f7b955;
+  --app-success: #42d6a4;
+  --app-text: #e6f1ff;
+  --app-text-muted: #9db4d5;
+  --app-shadow: 0 20px 45px rgba(6, 17, 35, 0.25);
+  --metric-bg: rgba(255, 255, 255, 0.02);
+  --metric-border: rgba(255, 255, 255, 0.08);
+  --transition: 180ms ease;
+  --radius-md: 14px;
+  --radius-lg: 20px;
+  /* --hero-bg-color: cambia este valor para modificar el color solido del encabezado principal */
+  --hero-bg-color: #160341;
+  --hero-text-color: #ffffff;
+  --hero-subtitle-color: rgba(255, 255, 255, 0.75);
+  --hero-badge-bg: #1a0a29;
+  --hero-badge-border: rgba(255, 255, 255, 0.35);
+  --app-table-body-fg: #1f2937;
+}
+
+/* Fondo principal del dashboard */
+html,
+body {
+  background: radial-gradient(circle at top left, rgba(79, 156, 255, 0.12), transparent 0%) var(--app-bg);
+}
+
+/* Estilo de la barra lateral */
+[data-testid="stSidebar"] {
+  background: rgba(9, 19, 32, 0.85);
+  backdrop-filter: blur(18px);
+  border-right: 1px solid rgba(255, 255, 255, 0.04);
+}
+
+[data-testid="stSidebar"] * {
+  color: var(--app-text-muted) !important;
+}
+
+[data-testid="stSidebar"] a {
+  color: var(--app-text) !important;
+}
+
+[data-testid="stSidebar"] .css-17y0epn,
+[data-testid="stSidebar"] .css-1v0mbdj {
+  color: var(--app-text) !important;
+}
+
+/* Contenedor central de las paginas */
+.block-container {
+  padding-top: 1.5rem;
+}
+
+.app-hero {
+  /* Banner principal: usa --hero-bg-color (línea ~22) para el color sólido. */
+  display: flex;
+  align-items: center;
+  justify-content: space-between;
+  gap: 1.5rem;
+  padding: 1.9rem 2.3rem;
+  border-radius: var(--radius-lg);
+  background-color: var(--hero-bg-color) !important;
+  background-image: none !important;
+  border: 1px solid rgba(79, 156, 255, 0.24);
+  box-shadow: 0 24px 36px rgba(6, 17, 35, 0.35);
+  margin-bottom: 1.7rem;
+  position: relative;
+}
+
+.app-hero__titles h1 {
+  margin: 0;
+  font-size: 2.25rem;
+  color: var(--hero-text-color);
+  letter-spacing: 0.6px;
+}
+
+.app-hero__subtitle {
+  margin: 0.4rem 0 0;
+  font-size: 1.02rem;
+  color: var(--hero-subtitle-color);
+}
+
+.app-hero__badge {
+  padding: 0.45rem 1.15rem;
+  border-radius: 999px;
+  font-size: 0.82rem;
+  letter-spacing: 0.5px;
+  text-transform: uppercase;
+  background: var(--hero-badge-bg);
+  color: var(--hero-text-color);
+  border: 1px solid var(--hero-badge-border);
+}
+
+/* Secciones y tarjetas genericas */
+.app-section {
+  background: var(--app-card);
+  border-radius: var(--radius-md);
+  padding: 1.5rem 1.75rem;
+  margin-bottom: 1.25rem;
+  border: 1px solid var(--app-card-border);
+  box-shadow: 0 16px 32px rgba(7, 17, 35, 0.15);
+}
+
+.app-section h3,
+.app-section h2,
+.app-section h4 {
+  color: var(--app-text);
+  margin-bottom: 0.75rem;
+}
+
+.app-section p,
+.app-section span {
+  color: var(--app-text-muted);
+}
+
+.app-chip {
+  display: inline-flex;
+  align-items: center;
+  gap: 0.45rem;
+  padding: 0.35rem 0.8rem;
+  border-radius: 999px;
+  background: rgba(79, 156, 255, 0.18);
+  color: var(--app-primary);
+  border: 1px solid rgba(79, 156, 255, 0.25);
+  font-size: 0.82rem;
+  letter-spacing: 0.45px;
+}
+
+/* Tarjetas principales del dashboard */
+.app-card-grid {
+  display: grid;
+  gap: 1rem;
+}
+
+@media (min-width: 768px) {
+  .app-card-grid {
+    grid-template-columns: repeat(auto-fit, minmax(260px, 1fr));
+  }
+}
+
+.app-card {
+  background: var(--app-card);
+  border-radius: var(--radius-md);
+  padding: 1.1rem 1.25rem;
+  border: 1px solid var(--metric-border);
+  box-shadow: 0 12px 30px rgba(6, 17, 35, 0.18);
+  transition: transform var(--transition), border-color var(--transition);
+}
+
+.app-card:hover {
+  transform: translateY(-4px);
+  border-color: rgba(79, 156, 255, 0.45);
+}
+
+.app-card__title {
+  font-size: 0.9rem;
+  color: var(--app-text-muted);
+  margin-bottom: 0.5rem;
+}
+
+.app-card__value {
+  font-size: 1.55rem;
+  font-weight: 600;
+  color: var(--app-text);
+}
+
+.app-card__trend {
+  margin-top: 0.4rem;
+  display: inline-flex;
+  align-items: center;
+  gap: 0.35rem;
+  font-size: 0.82rem;
+  color: var(--app-success);
+}
+
+.app-kpi-cards {
+  display: grid;
+  gap: 1rem;
+  margin: 1rem 0 1.4rem;
+}
+
+@media (min-width: 768px) {
+  .app-kpi-cards {
+    grid-template-columns: repeat(auto-fit, minmax(220px, 1fr));
+  }
+}
+
+.app-kpi-card {
+  position: relative;
+  overflow: hidden;
+  padding: 1.35rem 1.5rem;
+  border-radius: var(--radius-md);
+  background: linear-gradient(145deg, rgba(79, 156, 255, 0.16), rgba(19, 37, 66, 0.65));
+  border: 1px solid rgba(79, 156, 255, 0.24);
+  box-shadow: 0 20px 40px rgba(9, 24, 46, 0.3);
+  transition: transform var(--transition), box-shadow var(--transition), border-color var(--transition);
+}
+
+.app-kpi-card::after {
+  content: "";
+  position: absolute;
+  inset: 0;
+  background: radial-gradient(circle at top right, rgba(255, 255, 255, 0.18), transparent 55%);
+  opacity: 0.6;
+  pointer-events: none;
+}
+
+.app-kpi-card:hover {
+  transform: translateY(-4px);
+  border-color: rgba(79, 156, 255, 0.45);
+  box-shadow: 0 28px 46px rgba(12, 28, 52, 0.35);
+}
+
+.app-kpi-card__label {
+  position: relative;
+  display: block;
+  font-size: 0.82rem;
+  letter-spacing: 0.4px;
+  text-transform: uppercase;
+  color: var(--app-text-muted);
+  margin-bottom: 0.65rem;
+}
+
+.app-kpi-card__value {
+  position: relative;
+  font-size: 2.15rem;
+  font-weight: 600;
+  color: var(--app-text);
+  line-height: 1.1;
+}
+
+.stDownloadButton button,
+.stButton button {
+  background: linear-gradient(135deg, rgba(79, 156, 255, 0.9), rgba(69, 130, 230, 0.9));
+  color: #ffffff;
+  border: none;
+  border-radius: 12px;
+  padding: 0.6rem 1.2rem;
+  font-weight: 600;
+  letter-spacing: 0.4px;
+  transition: transform var(--transition), box-shadow var(--transition);
+  box-shadow: 0 12px 32px rgba(25, 85, 175, 0.35);
+}
+
+.stDownloadButton button:hover,
+.stButton button:hover {
+  transform: translateY(-2px);
+  box-shadow: 0 18px 36px rgba(25, 85, 175, 0.45);
+}
+
+.stDownloadButton button:active,
+.stButton button:active {
+  transform: translateY(1px);
+}
+
+.stMetric {
+  background: var(--metric-bg);
+  border-radius: var(--radius-md);
+  border: 1px solid var(--metric-border);
+  padding: 1rem 1.15rem;
+  box-shadow: 0 10px 24px rgba(8, 19, 35, 0.18);
+}
+
+.stMetric label {
+  color: var(--app-text-muted) !important;
+}
+
+.stMetric .metric-value {
+  color: var(--app-text) !important;
+}
+
+.stTabs [data-baseweb="tab-list"] {
+  background: rgba(12, 25, 43, 0.65);
+  border-radius: 14px;
+  padding: 0.3rem;
+}
+
+.stTabs [data-baseweb="tab"] {
+  color: var(--app-text);
+  font-weight: 600;
+  border-radius: 12px;
+  transition: background var(--transition), color var(--transition);
+}
+
+.stTabs [aria-selected="true"] {
+  background: linear-gradient(135deg, rgba(79, 156, 255, 0.3), rgba(61, 128, 230, 0.45));
+  color: #ffffff;
+}
+
+div[data-testid="stMetricValue"] {
+  color: var(--app-text) !important;
+}
+
+.app-separator {
+  height: 1px;
+  background: linear-gradient(90deg, rgba(79, 156, 255, 0), rgba(79, 156, 255, 0.45), rgba(79, 156, 255, 0));
+  margin: 1.5rem 0;
+}
+
+.app-highlight {
+  background: rgba(66, 214, 164, 0.12);
+  border-left: 3px solid var(--app-success);
+  padding: 0.75rem 1rem;
+  border-radius: var(--radius-md);
+  color: var(--app-text);
+}
+
+.app-inline-stats {
+  display: flex;
+  flex-wrap: wrap;
+  gap: 0.75rem;
+  margin-top: 0.75rem;
+}
+
+.app-inline-stats__item {
+  padding: 0.55rem 0.9rem;
+  border-radius: 10px;
+  background: rgba(255, 255, 255, 0.03);
+  border: 1px solid var(--metric-border);
+  color: var(--app-text-muted);
+  font-size: 0.85rem;
+}
+
+.app-note {
+  font-size: 0.85rem;
+  color: var(--app-text-muted);
+  background: rgba(247, 185, 85, 0.1);
+  border-left: 3px solid var(--app-accent);
+  padding: 0.65rem 0.95rem;
+  border-radius: var(--radius-md);
+  margin-top: 0.75rem;
+}
+
+.stDataFrame {
+  border-radius: var(--radius-md);
+  border: 1px solid rgba(255, 255, 255, 0.05);
+  overflow: hidden;
+  box-shadow: 0 12px 28px rgba(6, 18, 34, 0.22);
+}
+
+.stDataFrame table {
+  color: var(--app-table-body-fg);
+}
+
+.stDataFrame th {
+  background: rgba(19, 37, 66, 0.9);
+  color: var(--app-text);
+}
+
+.stDataFrame td {
+  color: var(--app-table-body-fg);
+}
+
+.app-pill-group {
+  display: flex;
+  flex-wrap: wrap;
+  gap: 0.5rem;
+  margin: 0.5rem 0 1.2rem;
+}
+
+.app-pill {
+  padding: 0.45rem 0.9rem;
+  border-radius: 999px;
+  border: 1px solid rgba(255, 255, 255, 0.14);
+  background: rgba(255, 255, 255, 0.04);
+  color: var(--app-text-muted);
+  font-size: 0.82rem;
+  letter-spacing: 0.45px;
+}
+
+.app-pill--active {
+  background: rgba(66, 214, 164, 0.16);
+  color: var(--app-success);
+  border-color: rgba(66, 214, 164, 0.35);
+}
+
+.app-card--frost {
+  background: linear-gradient(145deg, rgba(19, 37, 66, 0.9), rgba(19, 37, 66, 0.7));
+  border: 1px solid rgba(255, 255, 255, 0.08);
+  backdrop-filter: blur(16px);
+}
+
+.app-card--accent {
+  border-top: 3px solid var(--app-primary);
+}
+
+.app-card__mini {
+  display: flex;
+  flex-direction: column;
+  gap: 0.4rem;
+}
+
+.app-card__mini .app-card__title {
+  font-size: 0.9rem;
+  letter-spacing: 0.4px;
+}
+
+.app-card__mini .app-card__value {
+  font-size: 1.4rem;
+}
+
+.app-card__tag {
+  display: inline-flex;
+  align-items: center;
+  gap: 0.35rem;
+  padding: 0.3rem 0.7rem;
+  border-radius: 999px;
+  background: rgba(66, 214, 164, 0.18);
+  color: var(--app-success);
+  font-size: 0.75rem;
+}
+
+.app-card__tag--warning {
+  background: rgba(247, 185, 85, 0.18);
+  color: var(--app-accent);
+}
+
+.app-grid-2 {
+  display: grid;
+  gap: 1rem;
+}
+
+@media (min-width: 1100px) {
+  .app-grid-2 {
+    grid-template-columns: repeat(2, minmax(0, 1fr));
+  }
+}
+
+.app-grid-3 {
+  display: grid;
+  gap: 1rem;
+}
+
+@media (min-width: 1200px) {
+  .app-grid-3 {
+    grid-template-columns: repeat(3, minmax(0, 1fr));
+  }
+}
+
+.app-title-block {
+  display: flex;
+  justify-content: space-between;
+  align-items: center;
+  flex-wrap: wrap;
+  gap: 0.8rem;
+  margin-bottom: 1rem;
+}
+
+.app-title-block h3 {
+  margin: 0;
+  color: var(--app-text);
+}
+
+.app-title-block p {
+  margin: 0;
+  color: var(--app-text-muted);
+}
+
+/* Tarjetas utilizadas debajo de los histogramas (percentiles y conteos) */
+.app-percentile-grid {
+  display: grid;
+  gap: 0.8rem;
+  margin-top: 0.8rem;
+}
+
+@media (min-width: 900px) {
+  .app-percentile-grid {
+    grid-template-columns: repeat(auto-fit, minmax(140px, 1fr));
+  }
+}
+
+.app-percentile-card {
+  background: linear-gradient(150deg, rgba(25, 45, 78, 0.85), rgba(19, 37, 66, 0.72));
+  border: 1px solid rgba(79, 156, 255, 0.18);
+  border-radius: 14px;
+  padding: 0.85rem 1rem;
+  box-shadow: 0 12px 24px rgba(6, 18, 34, 0.22);
+  transition: transform var(--transition), border-color var(--transition);
+}
+
+.app-percentile-card:hover {
+  transform: translateY(-2px);
+  border-color: rgba(79, 156, 255, 0.4);
+}
+
+.app-percentile-label {
+  font-size: 0.75rem;
+  letter-spacing: 0.45px;
+  text-transform: uppercase;
+  color: var(--app-text-muted);
+}
+
+.app-percentile-value {
+  margin-top: 0.35rem;
+  font-size: 1.35rem;
+  font-weight: 600;
+  color: var(--app-text);
+}
+
+.app-percentile-helper {
+  margin-top: 0.4rem;
+  font-size: 0.72rem;
+  color: var(--app-text-muted);
+  letter-spacing: 0.3px;
+}
+
+.app-range-card-grid {
+  display: grid;
+  gap: 1rem;
+  margin: 0.8rem 0 1.4rem;
+}
+
+@media (min-width: 768px) {
+  .app-range-card-grid {
+    grid-template-columns: repeat(auto-fit, minmax(220px, 1fr));
+  }
+}
+
+.app-range-card {
+  position: relative;
+  padding: 1.15rem 1.3rem;
+  border-radius: var(--radius-md);
+  background: linear-gradient(150deg, rgba(34, 71, 140, 0.92), rgba(17, 36, 70, 0.88));
+  border: 1px solid rgba(79, 156, 255, 0.42);
+  box-shadow: 0 18px 40px rgba(9, 22, 46, 0.35);
+  transition: transform var(--transition), box-shadow var(--transition);
+}
+
+.app-range-card::after {
+  content: "";
+  position: absolute;
+  inset: 0;
+  background: radial-gradient(circle at top right, rgba(255, 255, 255, 0.18), transparent 55%);
+  opacity: 0.6;
+  pointer-events: none;
+}
+
+.app-range-card:hover {
+  transform: translateY(-3px);
+  box-shadow: 0 24px 48px rgba(9, 22, 46, 0.42);
+}
+
+.app-range-card__title {
+  position: relative;
+  font-size: 0.82rem;
+  letter-spacing: 0.45px;
+  text-transform: uppercase;
+  color: rgba(255, 255, 255, 0.82);
+  margin-bottom: 0.55rem;
+}
+
+.app-range-card__value {
+  position: relative;
+  font-size: 1.95rem;
+  font-weight: 600;
+  color: #ffffff;
+  line-height: 1.1;
+}
+
+/* Boton del uploader con estilo propio y texto en espanol */
+.stFileUploader button[kind='secondary'] {
+  background: linear-gradient(135deg, rgba(79, 156, 255, 0.95), rgba(51, 93, 173, 0.95));
+  color: #ffffff !important;
+  font-weight: 600;
+  letter-spacing: 0.6px;
+  border: none;
+  border-radius: 10px;
+  box-shadow: 0 12px 24px rgba(28, 74, 150, 0.35);
+  padding: 0.45rem 1.25rem;
+}
+
+.stFileUploader button[kind='secondary'] div[data-testid^='baseButton'] span {
+  display: none !important;
+}
+
+.stFileUploader button[kind='secondary'] div[data-testid^='baseButton']::after {
+  content: 'Seleccionar archivos';
+  display: inline-block;
+  color: #ffffff;
+}
+
+/* ==================== Componentes específicos de Forecast ==================== */
+.forecast-card-grid {
+  display: grid;
+  gap: 1rem;
+  margin: 1.2rem 0 1.6rem;
+}
+
+@media (min-width: 768px) {
+  .forecast-card-grid {
+    grid-template-columns: repeat(auto-fit, minmax(220px, 1fr));
+  }
+}
+
+.forecast-card {
+  position: relative;
+  padding: 1.35rem 1.5rem;
+  border-radius: var(--radius-md);
+  background: #ffffff;
+  border: 1px solid rgba(13, 47, 102, 0.18);
+  box-shadow: 0 18px 42px rgba(8, 28, 72, 0.15);
+  overflow: hidden;
+  transition: transform var(--transition), box-shadow var(--transition), border-color var(--transition);
+}
+
+.forecast-card::after {
+  content: "";
+  position: absolute;
+  inset: 0;
+  background: radial-gradient(circle at top right, rgba(79, 156, 255, 0.18), transparent 55%);
+  opacity: 0.5;
+  pointer-events: none;
+}
+
+.forecast-card:hover {
+  transform: translateY(-4px);
+  border-color: rgba(79, 156, 255, 0.55);
+  box-shadow: 0 24px 52px rgba(8, 28, 72, 0.2);
+}
+
+.forecast-card__label {
+  display: block;
+  font-size: 0.78rem;
+  letter-spacing: 0.55px;
+  text-transform: uppercase;
+  color: #1a3d7c;
+}
+
+.forecast-card__value {
+  display: block;
+  margin-top: 0.45rem;
+  font-size: 1.85rem;
+  font-weight: 600;
+  color: #0d2f66;
+  letter-spacing: 0.35px;
+}
+
+/* ==================== Normalizacion KPI & Tablas ==================== */
+:root {
+  --kpi-title-size: clamp(0.78rem, 0.25vw + 0.74rem, 0.92rem);
+  --kpi-value-size: clamp(1.85rem, 0.8vw + 1.7rem, 2.25rem);
+  --kpi-subtitle-size: clamp(0.9rem, 0.35vw + 0.86rem, 1.05rem);
+  --app-table-font-size: clamp(0.92rem, 0.25vw + 0.9rem, 1.05rem);
+  --app-table-header-fg: #ffffff;
+}
+
+.app-card {
+  display: flex;
+  flex-direction: column;
+  gap: 0.4rem;
+}
+
+.app-card__title {
+  font-size: var(--kpi-title-size);
+  letter-spacing: 0.4px;
+  color: var(--app-text-muted);
+}
+
+.app-card__value {
+  font-size: var(--kpi-value-size);
+  font-weight: 600;
+  color: var(--app-text);
+  line-height: 1.12;
+}
+
+.app-card__subtitle {
+  margin: 0;
+  font-size: var(--kpi-subtitle-size);
+  color: var(--app-text-muted);
+  line-height: 1.35;
+}
+
+.app-card__subtitle--muted {
+  color: var(--app-text-muted);
+}
+
+.app-card__trend {
+  font-size: var(--kpi-subtitle-size);
+  color: var(--app-success);
+}
+
+.app-card__trend--success {
+  color: var(--app-success);
+}
+
+.app-card__trend--warning {
+  color: var(--app-accent);
+}
+
+.app-inline-stats__item {
+  font-size: var(--kpi-subtitle-size);
+}
+
+.app-inline-stats__label {
+  font-weight: 600;
+  color: var(--app-text);
+}
+
+/* Tablas base (st.table / st.dataframe / pandas styler) */
+div[data-testid="stTable"] table,
+.stDataFrame table,
+.styled-table-wrapper table,
+.ag-theme-streamlit {
+  font-size: var(--app-table-font-size);
+  color: var(--app-table-body-fg);
+}
+
+div[data-testid="stTable"] thead tr,
+.stDataFrame table thead tr,
+.styled-table-wrapper table thead tr,
+.ag-theme-streamlit .ag-header {
+  background-color: var(--app-primary) !important;
+  color: var(--app-table-header-fg) !important;
+}
+
+div[data-testid="stTable"] thead th,
+.stDataFrame table thead th,
+.styled-table-wrapper table thead th,
+.ag-theme-streamlit .ag-header-cell,
+.ag-theme-streamlit .ag-header-cell-label {
+  background-color: transparent !important;
+  color: var(--app-table-header-fg) !important;
+  font-size: var(--app-table-font-size);
+  text-transform: uppercase;
+  letter-spacing: 0.4px;
+}
+
+div[data-testid="stTable"] tbody td,
+.stDataFrame table tbody td,
+.styled-table-wrapper table tbody td,
+.ag-theme-streamlit .ag-cell {
+  font-size: var(--app-table-font-size);
+  color: var(--app-table-body-fg);
+}
+
+.styled-table-wrapper thead th,
+.styled-table-wrapper thead tr {
+  border-radius: 0;
+}
+
+.ag-theme-streamlit .ag-header,
+.ag-theme-streamlit .ag-root-wrapper-body {
+  border-radius: var(--radius-md);
+}
+
+.forecast-card__foot {
+  margin-top: 0.75rem;
+  font-size: 0.85rem;
+  color: #3d4f73;
+  line-height: 1.4;
+}
+
+.forecast-foot-note {
+  display: block;
+  margin-top: 0.35rem;
+  font-size: 0.78rem;
+  color: #5a6c8f;
+  letter-spacing: 0.35px;
+}
+
+.forecast-chip {
+  display: inline-flex;
+  align-items: center;
+  gap: 0.35rem;
+  padding: 0.25rem 0.65rem;
+  border-radius: 999px;
+  font-size: 0.78rem;
+  font-weight: 600;
+  letter-spacing: 0.35px;
+  border: 1px solid rgba(13, 47, 102, 0.12);
+  background: rgba(79, 156, 255, 0.12);
+  color: #0d2f66;
+}
+
+.forecast-chip--success {
+  background: rgba(66, 214, 164, 0.16);
+  border-color: rgba(66, 214, 164, 0.35);
+  color: #1f7f5e;
+}
+
+.forecast-chip--info {
+  background: rgba(79, 156, 255, 0.16);
+  border-color: rgba(79, 156, 255, 0.35);
+  color: #204a92;
+}
+
+.forecast-chip--warning {
+  background: rgba(247, 185, 85, 0.18);
+  border-color: rgba(247, 185, 85, 0.35);
+  color: #815414;
+}
+
+.forecast-chip--danger {
+  background: rgba(255, 99, 132, 0.18);
+  border-color: rgba(255, 99, 132, 0.35);
+  color: #8c1f39;
+}
+
+.forecast-chip--neutral {
+  background: rgba(143, 160, 186, 0.18);
+  border-color: rgba(143, 160, 186, 0.32);
+  color: #4b5770;
+}
+
+.forecast-note {
+  margin-top: 0.6rem;
+  font-size: 0.85rem;
+  color: var(--app-text-muted);
+  background: rgba(79, 156, 255, 0.14);
+  border-left: 3px solid rgba(79, 156, 255, 0.55);
+  padding: 0.6rem 0.85rem;
+  border-radius: 12px;
+}
+